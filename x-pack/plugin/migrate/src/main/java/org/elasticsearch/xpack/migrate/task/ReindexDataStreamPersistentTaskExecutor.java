--- conflicted
+++ resolved
@@ -111,11 +111,7 @@
             List<GetDataStreamAction.Response.DataStreamInfo> dataStreamInfos = response.getDataStreams();
             if (dataStreamInfos.size() == 1) {
                 DataStream dataStream = dataStreamInfos.getFirst().getDataStream();
-<<<<<<< HEAD
-                if (getReindexRequiredPredicate(clusterService.state().metadata().getProject()).test(dataStream.getWriteIndex())) {
-=======
-                if (getReindexRequiredPredicate(clusterService.state().metadata(), false).test(dataStream.getWriteIndex())) {
->>>>>>> bc67124a
+                if (getReindexRequiredPredicate(clusterService.state().metadata().getProject(), false).test(dataStream.getWriteIndex())) {
                     RolloverRequest rolloverRequest = new RolloverRequest(sourceDataStream, null);
                     rolloverRequest.setParentTask(taskId);
                     client.execute(
@@ -162,11 +158,7 @@
     ) {
         List<Index> indices = dataStream.getIndices();
         List<Index> indicesToBeReindexed = indices.stream()
-<<<<<<< HEAD
-            .filter(getReindexRequiredPredicate(clusterService.state().metadata().getProject()))
-=======
-            .filter(getReindexRequiredPredicate(clusterService.state().metadata(), false))
->>>>>>> bc67124a
+            .filter(getReindexRequiredPredicate(clusterService.state().metadata().getProject(), false))
             .toList();
         final ReindexDataStreamPersistentTaskState updatedState;
         if (params.totalIndices() != totalIndicesInDataStream
