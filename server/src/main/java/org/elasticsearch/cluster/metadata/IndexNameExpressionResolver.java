/*
 * Copyright Elasticsearch B.V. and/or licensed to Elasticsearch B.V. under one
 * or more contributor license agreements. Licensed under the "Elastic License
 * 2.0", the "GNU Affero General Public License v3.0 only", and the "Server Side
 * Public License v 1"; you may not use this file except in compliance with, at
 * your election, the "Elastic License 2.0", the "GNU Affero General Public
 * License v3.0 only", or the "Server Side Public License, v 1".
 */

package org.elasticsearch.cluster.metadata;

import org.apache.lucene.util.automaton.Automaton;
import org.elasticsearch.ElasticsearchParseException;
import org.elasticsearch.action.DocWriteRequest;
import org.elasticsearch.action.IndicesRequest;
import org.elasticsearch.action.support.IndexComponentSelector;
import org.elasticsearch.action.support.IndicesOptions;
import org.elasticsearch.cluster.ClusterState;
import org.elasticsearch.cluster.metadata.IndexAbstraction.Type;
import org.elasticsearch.common.Strings;
import org.elasticsearch.common.logging.DeprecationCategory;
import org.elasticsearch.common.logging.DeprecationLogger;
import org.elasticsearch.common.regex.Regex;
import org.elasticsearch.common.time.DateFormatter;
import org.elasticsearch.common.time.DateMathParser;
import org.elasticsearch.common.time.DateUtils;
import org.elasticsearch.common.util.CollectionUtils;
import org.elasticsearch.common.util.concurrent.ThreadContext;
import org.elasticsearch.common.util.set.Sets;
import org.elasticsearch.core.Nullable;
import org.elasticsearch.core.Predicates;
import org.elasticsearch.core.Tuple;
import org.elasticsearch.index.Index;
import org.elasticsearch.index.IndexNotFoundException;
import org.elasticsearch.index.IndexVersion;
import org.elasticsearch.index.IndexVersions;
import org.elasticsearch.indices.IndexClosedException;
import org.elasticsearch.indices.InvalidIndexNameException;
import org.elasticsearch.indices.SystemIndices;
import org.elasticsearch.indices.SystemIndices.SystemIndexAccessLevel;
import org.elasticsearch.transport.RemoteClusterAware;

import java.time.Instant;
import java.time.ZoneId;
import java.time.ZoneOffset;
import java.util.ArrayList;
import java.util.Arrays;
import java.util.Collection;
import java.util.Collections;
import java.util.EnumSet;
import java.util.HashMap;
import java.util.HashSet;
import java.util.LinkedHashSet;
import java.util.List;
import java.util.Map;
import java.util.Objects;
import java.util.Set;
import java.util.SortedMap;
<<<<<<< HEAD
import java.util.concurrent.atomic.AtomicBoolean;
import java.util.function.BiFunction;
import java.util.function.Function;
=======
>>>>>>> 930a99cc
import java.util.function.LongSupplier;
import java.util.function.Predicate;

/**
 * This class main focus is to resolve multi-syntax target expressions to resources or concrete indices. This resolution is influenced
 * by IndicesOptions and other flags passed through the method call. Examples of the functionality it provides:
 * - Resolve expressions to concrete indices
 * - Resolve expressions to data stream names
 * - Resolve expressions to resources (meaning indices, data streams and aliases)
 * Note: This class is performance sensitive, so we pay extra attention on the data structure usage and we avoid streams and iterators
 * when possible in favor of the classic for-i loops.
 */
public class IndexNameExpressionResolver {
    private static final DeprecationLogger deprecationLogger = DeprecationLogger.getLogger(IndexNameExpressionResolver.class);

    public static final String EXCLUDED_DATA_STREAMS_KEY = "es.excluded_ds";
    public static final IndexVersion SYSTEM_INDEX_ENFORCEMENT_INDEX_VERSION = IndexVersions.V_8_0_0;

    private final ThreadContext threadContext;
    private final SystemIndices systemIndices;

    public IndexNameExpressionResolver(ThreadContext threadContext, SystemIndices systemIndices) {
        this.threadContext = Objects.requireNonNull(threadContext, "Thread Context must not be null");
        this.systemIndices = Objects.requireNonNull(systemIndices, "System Indices must not be null");
    }

    /**
     * Same as {@link #concreteIndexNames(ClusterState, IndicesOptions, String...)}, but the index expressions and options
     * are encapsulated in the specified request.
     */
    public String[] concreteIndexNames(ClusterState state, IndicesRequest request) {
        Context context = new Context(
            state,
            request.indicesOptions(),
            false,
            false,
            request.includeDataStreams(),
            getSystemIndexAccessLevel(),
            getSystemIndexAccessPredicate(),
            getNetNewSystemIndexPredicate()
        );
        return concreteIndexNames(context, request.indices());
    }

    /**
     * Same as {@link #concreteIndexNames(ClusterState, IndicesRequest)}, but access to system indices is always allowed.
     */
    public String[] concreteIndexNamesWithSystemIndexAccess(ClusterState state, IndicesRequest request) {
        Context context = new Context(
            state,
            request.indicesOptions(),
            false,
            false,
            request.includeDataStreams(),
            SystemIndexAccessLevel.BACKWARDS_COMPATIBLE_ONLY,
            Predicates.always(),
            this.getNetNewSystemIndexPredicate()
        );
        return concreteIndexNames(context, request.indices());
    }

    /**
     * Same as {@link #concreteIndices(ClusterState, IndicesOptions, String...)}, but the index expressions and options
     * are encapsulated in the specified request and resolves data streams.
     */
    public Index[] concreteIndices(ClusterState state, IndicesRequest request) {
        Context context = new Context(
            state,
            request.indicesOptions(),
            false,
            false,
            request.includeDataStreams(),
            getSystemIndexAccessLevel(),
            getSystemIndexAccessPredicate(),
            getNetNewSystemIndexPredicate()
        );
        return concreteIndices(context, request.indices());
    }

    /**
     * Translates the provided index expression into actual concrete indices, properly deduplicated.
     *
     * @param state             the cluster state containing all the data to resolve to expressions to concrete indices
     * @param options           defines how the aliases or indices need to be resolved to concrete indices
     * @param indexExpressions  expressions that can be resolved to alias or index names.
     * @return the resolved concrete indices based on the cluster state, indices options and index expressions
     * @throws IndexNotFoundException if one of the index expressions is pointing to a missing index or alias and the
     * provided indices options in the context don't allow such a case, or if the final result of the indices resolution
     * contains no indices and the indices options in the context don't allow such a case.
     * @throws IllegalArgumentException if one of the aliases resolve to multiple indices and the provided
     * indices options in the context don't allow such a case; if a remote index is requested.
     */
    public String[] concreteIndexNames(ClusterState state, IndicesOptions options, String... indexExpressions) {
        Context context = new Context(
            state,
            options,
            getSystemIndexAccessLevel(),
            getSystemIndexAccessPredicate(),
            getNetNewSystemIndexPredicate()
        );
        return concreteIndexNames(context, indexExpressions);
    }

    public String[] concreteIndexNames(ClusterState state, IndicesOptions options, boolean includeDataStreams, String... indexExpressions) {
        Context context = new Context(
            state,
            options,
            false,
            false,
            includeDataStreams,
            getSystemIndexAccessLevel(),
            getSystemIndexAccessPredicate(),
            getNetNewSystemIndexPredicate()
        );
        return concreteIndexNames(context, indexExpressions);
    }

    public String[] concreteIndexNames(ClusterState state, IndicesOptions options, IndicesRequest request) {
        Context context = new Context(
            state,
            options,
            false,
            false,
            request.includeDataStreams(),
            getSystemIndexAccessLevel(),
            getSystemIndexAccessPredicate(),
            getNetNewSystemIndexPredicate()
        );
        return concreteIndexNames(context, request.indices());
    }

    public List<String> dataStreamNames(ClusterState state, IndicesOptions options, String... indexExpressions) {
        return dataStreams(state, options, indexExpressions).stream().map(ResolvedExpression::resource).distinct().toList();
    }

    public List<ResolvedExpression> dataStreams(ClusterState state, IndicesOptions options, String... indexExpressions) {
        Context context = new Context(
            state,
            options,
            false,
            false,
            true,
            true,
            getSystemIndexAccessLevel(),
            getSystemIndexAccessPredicate(),
            getNetNewSystemIndexPredicate()
        );
<<<<<<< HEAD
        final Collection<ResolvedExpression> expressions = resolveExpressions(context, indexExpressions);
        return expressions.stream().filter(expression -> {
            IndexAbstraction ia = state.metadata().getIndicesLookup().get(expression.resource());
            return ia != null && Type.DATA_STREAM == ia.getType();
        }).toList();
=======
        final Collection<String> expressions = resolveExpressionsToResources(context, indexExpressions);
        return expressions.stream()
            .map(x -> state.metadata().getIndicesLookup().get(x))
            .filter(Objects::nonNull)
            .filter(ia -> ia.getType() == Type.DATA_STREAM)
            .map(IndexAbstraction::getName)
            .toList();
>>>>>>> 930a99cc
    }

    /**
     * Returns {@link IndexAbstraction} instance for the provided write request. This instance isn't fully resolved,
     * meaning that {@link IndexAbstraction#getWriteIndex()} should be invoked in order to get concrete write index.
     *
     * @param state The cluster state
     * @param request The provided write request
     * @return {@link IndexAbstraction} instance for the provided write request
     */
    public IndexAbstraction resolveWriteIndexAbstraction(ClusterState state, DocWriteRequest<?> request) {
        boolean includeDataStreams = request.opType() == DocWriteRequest.OpType.CREATE && request.includeDataStreams();
        Context context = new Context(
            state,
            request.indicesOptions(),
            false,
            false,
            includeDataStreams,
            getSystemIndexAccessLevel(),
            getSystemIndexAccessPredicate(),
            getNetNewSystemIndexPredicate()
        );

<<<<<<< HEAD
        // PRTODO: FIXME We will likely want to return an abstraction here that respects the selector returned from expression resolution
        final Collection<ResolvedExpression> expressions = resolveExpressions(context, request.index());

        if (expressions.size() == 1) {
            ResolvedExpression expression = expressions.iterator().next();
            IndexAbstraction ia = state.metadata().getIndicesLookup().get(expression.resource());
=======
        final Collection<String> expressions = resolveExpressionsToResources(context, request.index());

        if (expressions.size() == 1) {
            IndexAbstraction ia = state.metadata().getIndicesLookup().get(expressions.iterator().next());
>>>>>>> 930a99cc
            if (ia.getType() == Type.ALIAS) {
                Index writeIndex = ia.getWriteIndex();
                if (writeIndex == null) {
                    throw new IllegalArgumentException(
                        "no write index is defined for alias ["
                            + ia.getName()
                            + "]."
                            + " The write index may be explicitly disabled using is_write_index=false or the alias points to multiple"
                            + " indices without one being designated as a write index"
                    );
                }
            }
            SystemResourceAccess.checkSystemIndexAccess(context, threadContext, ia.getWriteIndex());
            return ia;
        } else {
            throw new IllegalArgumentException(
                "unable to return a single target as the provided expression and options got resolved to multiple targets"
            );
        }
    }

<<<<<<< HEAD
    public record ResolvedExpression(String resource, @Nullable IndexComponentSelector selector) {
        public ResolvedExpression(String indexAbstraction) {
            this(indexAbstraction, null);
        }

        public String combined() {
            return combineSelectorExpression(resource, selector == null ? null : (SelectorResolver.SELECTOR_SEPARATOR + selector.getKey()));
        }
    }

    protected static Collection<ResolvedExpression> resolveExpressions(Context context, String... expressions) {
        if (context.getOptions().expandWildcardExpressions() == false) {
            if (expressions == null
                || expressions.length == 0
                || expressions.length == 1
                    && SelectorResolver.selectorsValidatedAndMatchesPredicate(expressions[0], context, Metadata.ALL::equals)) {
                return List.of();
            } else {
                return ExplicitResourceNameFilter.filterUnavailable(
                    context,
                    DateMathExpressionResolver.resolve(context, SelectorResolver.resolve(context, List.of(expressions)))
                );
=======
    /**
     * Resolve the expression to the set of indices, aliases, and, optionally, data streams that the expression matches.
     * If {@param preserveDataStreams} is {@code true}, data streams that are covered by the wildcards from the
     * {@param expressions} are returned as-is, without expanding them further to their respective backing indices.
     */
    protected static Collection<String> resolveExpressionsToResources(Context context, String... expressions) {
        // If we do not expand wildcards, then empty or _all expression result in an empty list
        boolean expandWildcards = context.getOptions().expandWildcardExpressions();
        if (expandWildcards == false) {
            if (expressions == null || expressions.length == 0 || expressions.length == 1 && Metadata.ALL.equals(expressions[0])) {
                return List.of();
>>>>>>> 930a99cc
            }
        } else {
            Predicate<String> isMatchAll = (((Predicate<String>) Metadata.ALL::equals)).or(Regex::isMatchAllPattern);
            if (expressions == null
                || expressions.length == 0
<<<<<<< HEAD
                || expressions.length == 1
                    && (SelectorResolver.selectorsValidatedAndMatchesPredicate(expressions[0], context, isMatchAll))) {
                EnumSet<IndexComponentSelector> selectors = EnumSet.noneOf(IndexComponentSelector.class);
                if (expressions != null && expressions.length == 1) {
                    selectors = SelectorResolver.resolveMatchAllToSelectors(context, expressions[0]);
                }
                return WildcardExpressionResolver.resolveAll(context, selectors);
            } else {
                return WildcardExpressionResolver.resolve(
                    context,
                    ExplicitResourceNameFilter.filterUnavailable(
                        context,
                        DateMathExpressionResolver.resolve(context, SelectorResolver.resolve(context, List.of(expressions)))
                    )
                );
=======
                || expressions.length == 1 && (Metadata.ALL.equals(expressions[0]) || Regex.isMatchAllPattern(expressions[0]))) {
                return WildcardExpressionResolver.resolveAll(context);
            } else if (isNoneExpression(expressions)) {
                return List.of();
            }
        }

        // Using ArrayList when we know we do not have wildcards is an optimisation, given that one expression result in 0 or 1 resources.
        Collection<String> resources = expandWildcards && WildcardExpressionResolver.hasWildcards(expressions)
            ? new LinkedHashSet<>()
            : new ArrayList<>(expressions.length);
        boolean wildcardSeen = false;
        for (int i = 0, n = expressions.length; i < n; i++) {
            String originalExpression = expressions[i];

            // Resolve exclusion, a `-` prefixed expression is an exclusion only if it succeeds a wildcard.
            boolean isExclusion = wildcardSeen && originalExpression.startsWith("-");
            String baseExpression = isExclusion ? originalExpression.substring(1) : originalExpression;

            // Resolve date math
            baseExpression = DateMathExpressionResolver.resolveExpression(baseExpression, context::getStartTime);

            // Validate base expression
            validateResourceExpression(context, baseExpression, expressions);

            // Check if it's wildcard
            boolean isWildcard = expandWildcards && WildcardExpressionResolver.isWildcard(originalExpression);
            wildcardSeen |= isWildcard;

            if (isWildcard) {
                Set<String> matchingResources = WildcardExpressionResolver.matchWildcardToResources(context, baseExpression);

                if (context.getOptions().allowNoIndices() == false && matchingResources.isEmpty()) {
                    throw notFoundException(baseExpression);
                }

                if (isExclusion) {
                    resources.removeAll(matchingResources);
                } else {
                    resources.addAll(matchingResources);
                }
            } else {
                if (isExclusion) {
                    resources.remove(baseExpression);
                } else if (ensureAliasOrIndexExists(context, baseExpression)) {
                    resources.add(baseExpression);
                }
            }
        }
        return resources;
    }

    /**
     * Validates the requested expression by performing the following checks:
     * - Ensure it's not empty
     * - Ensure it doesn't start with `_`
     * - Ensure it's not a remote expression unless the allow unavailable targets is enabled.
     */
    private static void validateResourceExpression(Context context, String current, String[] expressions) {
        if (Strings.isEmpty(current)) {
            throw notFoundException(current);
        }
        // Expressions can not start with an underscore. This is reserved for APIs. If the check gets here, the API
        // does not exist and the path is interpreted as an expression. If the expression begins with an underscore,
        // throw a specific error that is different from the [[IndexNotFoundException]], which is typically thrown
        // if the expression can't be found.
        if (current.charAt(0) == '_') {
            throw new InvalidIndexNameException(current, "must not start with '_'.");
        }
        ensureRemoteExpressionRequireIgnoreUnavailable(context.getOptions(), current, expressions);
    }

    /**
     * Throws an exception if the expression is a remote expression and we do not allow unavailable targets
     */
    private static void ensureRemoteExpressionRequireIgnoreUnavailable(IndicesOptions options, String current, String[] expressions) {
        if (options.ignoreUnavailable()) {
            return;
        }
        if (RemoteClusterAware.isRemoteIndexName(current)) {
            List<String> crossClusterIndices = new ArrayList<>();
            for (int i = 0; i < expressions.length; i++) {
                if (RemoteClusterAware.isRemoteIndexName(expressions[i])) {
                    crossClusterIndices.add(expressions[i]);
                }
>>>>>>> 930a99cc
            }
            throw new IllegalArgumentException(
                "Cross-cluster calls are not supported in this context but remote indices were requested: " + crossClusterIndices
            );
        }
    }

    /**
     * Translates the provided index expression into actual concrete indices, properly deduplicated.
     *
     * @param state             the cluster state containing all the data to resolve to expressions to concrete indices
     * @param options           defines how the aliases or indices need to be resolved to concrete indices
     * @param indexExpressions  expressions that can be resolved to alias or index names.
     * @return the resolved concrete indices based on the cluster state, indices options and index expressions
     * @throws IndexNotFoundException if one of the index expressions is pointing to a missing index or alias and the
     * provided indices options in the context don't allow such a case, or if the final result of the indices resolution
     * contains no indices and the indices options in the context don't allow such a case.
     * @throws IllegalArgumentException if one of the aliases resolve to multiple indices and the provided
     * indices options in the context don't allow such a case; if a remote index is requested.
     */
    public Index[] concreteIndices(ClusterState state, IndicesOptions options, String... indexExpressions) {
        return concreteIndices(state, options, false, indexExpressions);
    }

    public Index[] concreteIndices(ClusterState state, IndicesOptions options, boolean includeDataStreams, String... indexExpressions) {
        Context context = new Context(
            state,
            options,
            false,
            false,
            includeDataStreams,
            getSystemIndexAccessLevel(),
            getSystemIndexAccessPredicate(),
            getNetNewSystemIndexPredicate()
        );
        return concreteIndices(context, indexExpressions);
    }

    /**
     * Translates the provided index expression into actual concrete indices, properly deduplicated.
     *
     * @param state      the cluster state containing all the data to resolve to expressions to concrete indices
     * @param startTime  The start of the request where concrete indices is being invoked for
     * @param request    request containing expressions that can be resolved to alias, index, or data stream names.
     * @return the resolved concrete indices based on the cluster state, indices options and index expressions
     * provided indices options in the context don't allow such a case, or if the final result of the indices resolution
     * contains no indices and the indices options in the context don't allow such a case.
     * @throws IllegalArgumentException if one of the aliases resolve to multiple indices and the provided
     * indices options in the context don't allow such a case; if a remote index is requested.
     */
    public Index[] concreteIndices(ClusterState state, IndicesRequest request, long startTime) {
        Context context = new Context(
            state,
            request.indicesOptions(),
            startTime,
            false,
            false,
            request.includeDataStreams(),
            false,
            getSystemIndexAccessLevel(),
            getSystemIndexAccessPredicate(),
            getNetNewSystemIndexPredicate()
        );
        return concreteIndices(context, request.indices());
    }

    String[] concreteIndexNames(Context context, String... indexExpressions) {
        Index[] indexes = concreteIndices(context, indexExpressions);
        String[] names = new String[indexes.length];
        for (int i = 0; i < indexes.length; i++) {
            names[i] = indexes[i].getName();
        }
        return names;
    }

    Index[] concreteIndices(Context context, String... indexExpressions) {
        final Collection<String> expressions = resolveExpressionsToResources(context, indexExpressions);

        final Set<Index> concreteIndicesResult = Sets.newLinkedHashSetWithExpectedSize(expressions.size());
        final Map<String, IndexAbstraction> indicesLookup = context.getState().metadata().getIndicesLookup();
        for (String expression : expressions) {
            final IndexAbstraction indexAbstraction = indicesLookup.get(expression);
            assert indexAbstraction != null;
            if (indexAbstraction.getType() == Type.ALIAS && context.isResolveToWriteIndex()) {
                Index writeIndex = indexAbstraction.getWriteIndex();
                if (writeIndex == null) {
                    throw new IllegalArgumentException(
                        "no write index is defined for alias ["
                            + indexAbstraction.getName()
                            + "]."
                            + " The write index may be explicitly disabled using is_write_index=false or the alias points to multiple"
                            + " indices without one being designated as a write index"
                    );
                }
                if (indexAbstraction.isDataStreamRelated()) {
                    DataStream dataStream = indicesLookup.get(indexAbstraction.getWriteIndex().getName()).getParentDataStream();
                    resolveWriteIndexForDataStreams(context, dataStream, concreteIndicesResult, resolvedExpression.selector());
                } else {
                    if (addIndex(writeIndex, null, context)) {
                        concreteIndicesResult.add(writeIndex);
                    }
                }
            } else if (indexAbstraction.getType() == Type.DATA_STREAM && context.isResolveToWriteIndex()) {
                resolveWriteIndexForDataStreams(
                    context,
                    (DataStream) indexAbstraction,
                    concreteIndicesResult,
                    resolvedExpression.selector()
                );
            } else {
                if (resolvesToMoreThanOneIndex(indexAbstraction, context, resolvedExpression)
                    && context.getOptions().allowAliasesToMultipleIndices() == false) {
                    String[] indexNames = new String[indexAbstraction.getIndices().size()];
                    int i = 0;
                    for (Index indexName : indexAbstraction.getIndices()) {
                        indexNames[i++] = indexName.getName();
                    }
                    throw new IllegalArgumentException(
                        indexAbstraction.getType().getDisplayName()
                            + " ["
<<<<<<< HEAD
                            + resolvedExpression
=======
                            + expression
>>>>>>> 930a99cc
                            + "] has more than one index associated with it "
                            + Arrays.toString(indexNames)
                            + ", can't execute a single index op"
                    );
                }

                if (indexAbstraction.getType() == Type.DATA_STREAM) {
                    resolveIndicesForDataStream(
                        context,
                        (DataStream) indexAbstraction,
                        concreteIndicesResult,
                        resolvedExpression.selector()
                    );
                } else if (indexAbstraction.getType() == Type.ALIAS
                    && indexAbstraction.isDataStreamRelated()
                    && DataStream.isFailureStoreFeatureFlagEnabled()
<<<<<<< HEAD
                    && IndexComponentSelector.FAILURES.equals(resolvedExpression.selector())) {
                        for (DataStream dataStream : getAliasDataStreams(indexAbstraction, indicesLookup)) {
                            resolveIndicesForDataStream(context, dataStream, concreteIndicesResult, resolvedExpression.selector());
=======
                    && context.getOptions().includeFailureIndices()) {
                        // Collect the data streams involved
                        Set<DataStream> aliasDataStreams = new HashSet<>();
                        List<Index> indices = indexAbstraction.getIndices();
                        for (int i = 0, n = indices.size(); i < n; i++) {
                            Index index = indices.get(i);
                            aliasDataStreams.add(indicesLookup.get(index.getName()).getParentDataStream());
                        }
                        for (DataStream dataStream : aliasDataStreams) {
                            resolveIndicesForDataStream(context, dataStream, concreteIndicesResult);
>>>>>>> 930a99cc
                        }
                    } else {
                        List<Index> indices = indexAbstraction.getIndices();
                        for (int i = 0, n = indices.size(); i < n; i++) {
                            Index index = indices.get(i);
                            if (shouldTrackConcreteIndex(context, index)) {
                                concreteIndicesResult.add(index);
                            }
                        }
                    }
            }
        }

        if (context.getOptions().allowNoIndices() == false && concreteIndicesResult.isEmpty()) {
            throw notFoundException(indexExpressions);
        }
        Index[] resultArray = concreteIndicesResult.toArray(Index.EMPTY_ARRAY);
        SystemResourceAccess.checkSystemIndexAccess(context, threadContext, resultArray);
        return resultArray;
    }

<<<<<<< HEAD
    private static Set<DataStream> getAliasDataStreams(IndexAbstraction indexAbstraction, Map<String, IndexAbstraction> indicesLookup) {
        // Collect the data streams involved with the alias and resolve their failure stores
        assert indexAbstraction.getType().equals(Type.ALIAS) && indexAbstraction.isDataStreamRelated()
            : "Non data stream alias [" + indexAbstraction.getName() + "]";
        Set<DataStream> aliasDataStreams = new HashSet<>();
        for (Index index : indexAbstraction.getIndices()) {
            DataStream parentDataStream = indicesLookup.get(index.getName()).getParentDataStream();
            if (parentDataStream != null) {
                aliasDataStreams.add(parentDataStream);
            }
        }
        return aliasDataStreams;
    }

    private static void resolveIndicesForDataStream(
        Context context,
        DataStream dataStream,
        Set<Index> concreteIndicesResult,
        IndexComponentSelector selector
    ) {
        if (shouldIncludeRegularIndices(context.getOptions(), selector)) {
            for (Index index : dataStream.getIndices()) {
                if (shouldTrackConcreteIndex(context, context.getOptions(), index)) {
=======
    private static void resolveIndicesForDataStream(Context context, DataStream dataStream, Set<Index> concreteIndicesResult) {
        if (shouldIncludeRegularIndices(context.getOptions())) {
            List<Index> indices = dataStream.getIndices();
            for (int i = 0, n = indices.size(); i < n; i++) {
                Index index = indices.get(i);
                if (shouldTrackConcreteIndex(context, index)) {
>>>>>>> 930a99cc
                    concreteIndicesResult.add(index);
                }
            }
        }
        if (shouldIncludeFailureIndices(context.getOptions(), selector)) {
            // We short-circuit here, if failure indices are not allowed and they can be skipped
<<<<<<< HEAD
            if (context.getOptions().allowSelectors() || context.getOptions().ignoreUnavailable() == false) {
                for (Index index : dataStream.getFailureIndices().getIndices()) {
                    if (shouldTrackConcreteIndex(context, context.getOptions(), index)) {
=======
            if (context.getOptions().allowFailureIndices() || context.getOptions().ignoreUnavailable() == false) {
                List<Index> failureIndices = dataStream.getFailureIndices().getIndices();
                for (int i = 0, n = failureIndices.size(); i < n; i++) {
                    Index index = failureIndices.get(i);
                    if (shouldTrackConcreteIndex(context, index)) {
>>>>>>> 930a99cc
                        concreteIndicesResult.add(index);
                    }
                }
            }
        }
    }

    private static void resolveWriteIndexForDataStreams(
        Context context,
        DataStream dataStream,
        Set<Index> concreteIndicesResult,
        IndexComponentSelector selector
    ) {
        if (shouldIncludeRegularIndices(context.getOptions(), selector)) {
            Index writeIndex = dataStream.getWriteIndex();
            if (addIndex(writeIndex, null, context)) {
                concreteIndicesResult.add(writeIndex);
            }
        }
        if (shouldIncludeFailureIndices(context.getOptions(), selector)) {
            Index failureStoreWriteIndex = dataStream.getFailureStoreWriteIndex();
            if (failureStoreWriteIndex != null && addIndex(failureStoreWriteIndex, null, context)) {
                concreteIndicesResult.add(failureStoreWriteIndex);
            }
        }
    }

    private static boolean shouldIncludeRegularIndices(IndicesOptions indicesOptions, IndexComponentSelector expressionSelector) {
        if (indicesOptions.allowSelectors()) {
            if (expressionSelector != null) {
                return IndexComponentSelector.DATA.equals(expressionSelector);
            } else {
                return indicesOptions.selectorOptions().defaultSelectors().contains(IndexComponentSelector.DATA);
            }
        }
        return true;
    }

    private static boolean shouldIncludeFailureIndices(IndicesOptions indicesOptions, IndexComponentSelector expressionSelector) {
        // We return failure indices regardless of whether the data stream actually has the `failureStoreEnabled` flag set to true.
        if (indicesOptions.allowSelectors()) {
            if (expressionSelector != null) {
                return IndexComponentSelector.FAILURES.equals(expressionSelector);
            } else {
                return indicesOptions.selectorOptions().defaultSelectors().contains(IndexComponentSelector.FAILURES);
            }
        }
        return false;
    }

    private static boolean resolvesToMoreThanOneIndex(IndexAbstraction indexAbstraction, Context context, ResolvedExpression expression) {
        if (indexAbstraction.getType() == Type.ALIAS && indexAbstraction.isDataStreamRelated()) {
            int count = 0;
            for (DataStream aliasDataStream : getAliasDataStreams(indexAbstraction, context.state.metadata().getIndicesLookup())) {
                if (shouldIncludeRegularIndices(context.getOptions(), expression.selector())) {
                    count += aliasDataStream.getIndices().size();
                }
                if (shouldIncludeFailureIndices(context.getOptions(), expression.selector())) {
                    count += aliasDataStream.getFailureIndices().getIndices().size();
                }
                if (count > 1) {
                    // Early out if we already have more than one index accounted
                    return true;
                }
            }
            return false;
        }
        if (indexAbstraction.getType() == Type.DATA_STREAM) {
            DataStream dataStream = (DataStream) indexAbstraction;
            int count = 0;
            if (shouldIncludeRegularIndices(context.getOptions(), expression.selector())) {
                count += dataStream.getIndices().size();
            }
            if (shouldIncludeFailureIndices(context.getOptions(), expression.selector())) {
                count += dataStream.getFailureIndices().getIndices().size();
            }
            return count > 1;
        }
        return indexAbstraction.getIndices().size() > 1;
    }

    private static IndexNotFoundException notFoundException(String... indexExpressions) {
        final IndexNotFoundException infe;
        if (indexExpressions == null
            || indexExpressions.length == 0
            || (indexExpressions.length == 1 && Metadata.ALL.equals(indexExpressions[0]))) {
            infe = new IndexNotFoundException("no indices exist", Metadata.ALL);
            infe.setResources("index_or_alias", Metadata.ALL);
        } else if (indexExpressions.length == 1) {
            if (indexExpressions[0].startsWith("-")) {
                // this can arise when multi-target syntax is used with an exclusion not in the "inclusion" list, such as
                // "GET test1,test2,-test3"
                // the caller should have put "GET test*,-test3"
                infe = new IndexNotFoundException(
                    "if you intended to exclude this index, ensure that you use wildcards that include it before explicitly excluding it",
                    indexExpressions[0]
                );
            } else {
                infe = new IndexNotFoundException(indexExpressions[0]);
            }
            infe.setResources("index_or_alias", indexExpressions[0]);
        } else {
            infe = new IndexNotFoundException((String) null);
            infe.setResources("index_expression", indexExpressions);
        }
        return infe;
    }

    private static boolean shouldTrackConcreteIndex(Context context, Index index) {
        if (SystemResourceAccess.isNetNewInBackwardCompatibleMode(context, index)) {
            // Exclude this one as it's a net-new system index, and we explicitly don't want those.
            return false;
        }
<<<<<<< HEAD
=======
        IndicesOptions options = context.getOptions();
        if (DataStream.isFailureStoreFeatureFlagEnabled() && context.options.allowFailureIndices() == false) {
            DataStream parentDataStream = context.getState().metadata().getIndicesLookup().get(index.getName()).getParentDataStream();
            if (parentDataStream != null && parentDataStream.isFailureStoreEnabled()) {
                if (parentDataStream.isFailureStoreIndex(index.getName())) {
                    if (options.ignoreUnavailable()) {
                        return false;
                    } else {
                        throw new FailureIndexNotSupportedException(index);
                    }
                }
            }
        }
>>>>>>> 930a99cc
        final IndexMetadata imd = context.state.metadata().index(index);
        if (imd.getState() == IndexMetadata.State.CLOSE) {
            if (options.forbidClosedIndices() && options.ignoreUnavailable() == false) {
                throw new IndexClosedException(index);
            } else {
                return options.forbidClosedIndices() == false && addIndex(index, imd, context);
            }
        } else if (imd.getState() == IndexMetadata.State.OPEN) {
            return addIndex(index, imd, context);
        } else {
            throw new IllegalStateException("index state [" + index + "] not supported");
        }
    }

    private static boolean addIndex(Index index, IndexMetadata imd, Context context) {
        // This used to check the `index.search.throttled` setting, but we eventually decided that it was
        // trappy to hide throttled indices by default. In order to avoid breaking backward compatibility,
        // we changed it to look at the `index.frozen` setting instead, since frozen indices were the only
        // type of index to use the `search_throttled` threadpool at that time.
        // NOTE: We can't reference the Setting object, which is only defined and registered in x-pack.
        if (context.options.ignoreThrottled()) {
            imd = imd != null ? imd : context.state.metadata().index(index);
            return imd.getSettings().getAsBoolean("index.frozen", false) == false;
        } else {
            return true;
        }
    }

    private static IllegalArgumentException aliasesNotSupportedException(String expression) {
        return new IllegalArgumentException(
            "The provided expression [" + expression + "] matches an " + "alias, specify the corresponding concrete indices instead."
        );
    }

    /**
     * Utility method that allows to resolve an index expression to its corresponding single concrete index.
     * Callers should make sure they provide proper {@link org.elasticsearch.action.support.IndicesOptions}
     * that require a single index as a result. The indices resolution must in fact return a single index when
     * using this method, an {@link IllegalArgumentException} gets thrown otherwise.
     *
     * @param state             the cluster state containing all the data to resolve to expression to a concrete index
     * @param request           The request that defines how the an alias or an index need to be resolved to a concrete index
     *                          and the expression that can be resolved to an alias or an index name.
     * @throws IllegalArgumentException if the index resolution returns more than one index; if a remote index is requested.
     * @return the concrete index obtained as a result of the index resolution
     */
    public Index concreteSingleIndex(ClusterState state, IndicesRequest request) {
        String indexExpression = CollectionUtils.isEmpty(request.indices()) ? null : request.indices()[0];
        Index[] indices = concreteIndices(state, request.indicesOptions(), indexExpression);
        if (indices.length != 1) {
            throw new IllegalArgumentException(
                "unable to return a single index as the index and options" + " provided got resolved to multiple indices"
            );
        }
        return indices[0];
    }

    /**
     * Utility method that allows to resolve an index expression to its corresponding single write index.
     *
     * @param state             the cluster state containing all the data to resolve to expression to a concrete index
     * @param request           The request that defines how the an alias or an index need to be resolved to a concrete index
     *                          and the expression that can be resolved to an alias or an index name.
     * @throws IllegalArgumentException if the index resolution does not lead to an index, or leads to more than one index
     * @return the write index obtained as a result of the index resolution
     */
    public Index concreteWriteIndex(ClusterState state, IndicesRequest request) {
        if (request.indices() == null || (request.indices() != null && request.indices().length != 1)) {
            throw new IllegalArgumentException("indices request must specify a single index expression");
        }
        return concreteWriteIndex(state, request.indicesOptions(), request.indices()[0], false, request.includeDataStreams());
    }

    /**
     * Utility method that allows to resolve an index expression to its corresponding single write index.
     *
     * @param state             the cluster state containing all the data to resolve to expression to a concrete index
     * @param options           defines how the aliases or indices need to be resolved to concrete indices
     * @param index             index that can be resolved to alias or index name.
     * @param allowNoIndices    whether to allow resolve to no index
     * @param includeDataStreams Whether data streams should be included in the evaluation.
     * @throws IllegalArgumentException if the index resolution does not lead to an index, or leads to more than one index, as well as
     * if a remote index is requested.
     * @return the write index obtained as a result of the index resolution or null if no index
     */
    public Index concreteWriteIndex(
        ClusterState state,
        IndicesOptions options,
        String index,
        boolean allowNoIndices,
        boolean includeDataStreams
    ) {
        IndicesOptions combinedOptions = IndicesOptions.fromOptions(
            options.ignoreUnavailable(),
            allowNoIndices,
            options.expandWildcardsOpen(),
            options.expandWildcardsClosed(),
            options.expandWildcardsHidden(),
            options.allowAliasesToMultipleIndices(),
            options.forbidClosedIndices(),
            options.ignoreAliases(),
            options.ignoreThrottled()
        );

        Context context = new Context(
            state,
            combinedOptions,
            false,
            true,
            includeDataStreams,
            getSystemIndexAccessLevel(),
            getSystemIndexAccessPredicate(),
            getNetNewSystemIndexPredicate()
        );
        Index[] indices = concreteIndices(context, index);
        if (allowNoIndices && indices.length == 0) {
            return null;
        }
        if (indices.length != 1) {
            throw new IllegalArgumentException(
                "The index expression [" + index + "] and options provided did not point to a single write-index"
            );
        }
        return indices[0];
    }

    /**
     * @return whether the specified index, data stream or alias exists.
     *         If the data stream, index or alias contains date math then that is resolved too.
     */
    public boolean hasIndexAbstraction(String indexAbstraction, ClusterState state) {
        String resolvedAliasOrIndex = DateMathExpressionResolver.resolveExpression(indexAbstraction);
        return state.metadata().hasIndexAbstraction(resolvedAliasOrIndex);
    }

    /**
<<<<<<< HEAD
     * @return True if the provided expression contains the <code>::</code> character sequence.
     */
    public static boolean hasSelectorSuffix(String expression) {
        if (expression == null) {
            return false;
        }
        return expression.contains(SelectorResolver.SELECTOR_SEPARATOR);
    }

    /**
     * @return If the specified string is a selector expression then this method returns the base expression and its selector part.
     */
    public static Tuple<String, String> splitSelectorExpression(String expression) {
        return SelectorResolver.splitSelectorExpression(expression, Tuple::new);
    }

    public static String combineSelectorExpression(String baseExpression, @Nullable String selectorExpression) {
        Objects.requireNonNull(baseExpression, "baseExpression is null");
        return selectorExpression == null ? baseExpression : (baseExpression + SelectorResolver.SELECTOR_SEPARATOR + selectorExpression);
    }

    /**
     * @return If the specified string is data math expression then this method returns the resolved expression.
     */
    public static String resolveDateMathExpression(String dateExpression) {
        // PRTODO: This will not resolve a date math expression that has a :: selector on the end
        return DateMathExpressionResolver.resolveExpression(dateExpression);
    }

    /**
     * @param time instant to consider when parsing the expression
     * @return If the specified string is data math expression then this method returns the resolved expression.
     */
    public static String resolveDateMathExpression(String dateExpression, long time) {
        // PRTODO: This will not resolve a date math expression that has a :: selector on the end
        return DateMathExpressionResolver.resolveExpression(dateExpression, () -> time);
    }

    /**
=======
>>>>>>> 930a99cc
     * Resolve an array of expressions to the set of indices and aliases that these expressions match.
     */
    public Set<String> resolveExpressions(ClusterState state, String... expressions) {
        return resolveExpressions(state, IndicesOptions.lenientExpandOpen(), false, expressions);
    }

    /**
     * Resolve the expression to the set of indices, aliases, and, optionally, datastreams that the expression matches.
     * If {@param preserveDataStreams} is {@code true}, datastreams that are covered by the wildcards from the
     * {@param expressions} are returned as-is, without expanding them further to their respective backing indices.
     */
    public Set<String> resolveExpressions(
        ClusterState state,
        IndicesOptions indicesOptions,
        boolean preserveDataStreams,
        String... expressions
    ) {
        Context context = new Context(
            state,
            indicesOptions,
            true,
            false,
            true,
            preserveDataStreams,
            getSystemIndexAccessLevel(),
            getSystemIndexAccessPredicate(),
            getNetNewSystemIndexPredicate()
        );
        // unmodifiable without creating a new collection as it might contain many items
        Collection<String> resolved = resolveExpressionsToResources(context, expressions);
        if (resolved instanceof Set<String>) {
            // unmodifiable without creating a new collection as it might contain many items
            return Collections.unmodifiableSet((Set<String>) resolved);
        } else {
            return Set.copyOf(resolved);
        }
    }

    /**
     * Iterates through the list of indices and selects the effective list of filtering aliases for the
     * given index.
     * <p>Only aliases with filters are returned. If the indices list contains a non-filtering reference to
     * the index itself - null is returned. Returns {@code null} if no filtering is required.
     * <b>NOTE</b>: The provided expressions must have been resolved already via {@link #resolveExpressionsToResources(Context, String...)}.
     */
    public String[] filteringAliases(ClusterState state, String index, Set<String> resolvedExpressions) {
        return indexAliases(state, index, AliasMetadata::filteringRequired, DataStreamAlias::filteringRequired, false, resolvedExpressions);
    }

    /**
     * Whether to generate the candidate set from index aliases, or from the set of resolved expressions.
     * @param indexAliasesSize        the number of aliases of the index
     * @param resolvedExpressionsSize the number of resolved expressions
     */
    // pkg-private for testing
    boolean iterateIndexAliases(int indexAliasesSize, int resolvedExpressionsSize) {
        return indexAliasesSize <= resolvedExpressionsSize;
    }

    /**
     * Iterates through the list of indices and selects the effective list of required aliases for the given index.
     * <p>Only aliases where the given predicate tests successfully are returned. If the indices list contains a non-required reference to
     * the index itself - null is returned. Returns {@code null} if no filtering is required.
     * <p><b>NOTE</b>: the provided expressions must have been resolved already via
     * {@link #resolveExpressionsToResources(Context, String...)}.
     */
    public String[] indexAliases(
        ClusterState state,
        String index,
        Predicate<AliasMetadata> requiredAlias,
        Predicate<DataStreamAlias> requiredDataStreamAlias,
        boolean skipIdentity,
        Set<String> resolvedExpressions
    ) {
        if (isAllIndices(resolvedExpressions)) {
            return null;
        }

        final IndexMetadata indexMetadata = state.metadata().getIndices().get(index);
        if (indexMetadata == null) {
            // Shouldn't happen
            throw new IndexNotFoundException(index);
        }

<<<<<<< HEAD
        if (skipIdentity == false) {
            if (resolvedExpressions.contains(new ResolvedExpression(index))) {
                return null;
            }
            for (IndexComponentSelector selector : IndexComponentSelector.values()) {
                if (resolvedExpressions.contains(new ResolvedExpression(index, selector))) {
                    return null;
                }
            }
=======
        if (skipIdentity == false && resolvedExpressions.contains(index)) {
            return null;
>>>>>>> 930a99cc
        }

        IndexAbstraction ia = state.metadata().getIndicesLookup().get(index);
        DataStream dataStream = ia.getParentDataStream();
        if (dataStream != null) {
<<<<<<< HEAD
            // Determine which data stream indices this index is from - Multiple aliases with different filters that refer to the same data
            // stream could be present in the expression list using different selectors, so find which selectors would be valid for this
            // index and filter the expressions down to just those that match the expected selector.
            // e.g. alias-1::data,alias-2::failures ---> alias-1 filters only used for its data streams' backing indices, alias-2 filters
            // only used for its data streams' failure indices
            final IndexComponentSelector expectedSelector;
            if (dataStream.getBackingIndices().containsIndex(index)) {
                expectedSelector = IndexComponentSelector.DATA;
            } else if (dataStream.getFailureIndices().containsIndex(index)) {
                expectedSelector = IndexComponentSelector.FAILURES;
            } else {
                expectedSelector = null;
=======
            if (skipIdentity == false && resolvedExpressions.contains(dataStream.getName())) {
                // skip the filters when the request targets the data stream name
                return null;
>>>>>>> 930a99cc
            }
            assert expectedSelector != null
                : "Could not locate index [" + index + "] in any of the data stream indices for [" + dataStream.getName() + "]";
            if (skipIdentity == false) {
                // skip the filters when the request targets the data stream name + selector directly
                if (IndexComponentSelector.DATA.equals(expectedSelector)
                    && (resolvedExpressions.contains(new ResolvedExpression(dataStream.getName()))
                        || resolvedExpressions.contains(new ResolvedExpression(dataStream.getName(), IndexComponentSelector.DATA)))) {
                    // account for selectors being disabled by checking for null selector,
                    // though unlikely to be the case in a search operation
                    return null;
                }
                if (IndexComponentSelector.FAILURES.equals(expectedSelector)
                    && resolvedExpressions.contains(new ResolvedExpression(dataStream.getName(), IndexComponentSelector.FAILURES))) {
                    return null;
                }
            }
            // Again, account for selectors being disabled by checking for null selectors in the following filters.
            boolean selectorNullable = IndexComponentSelector.DATA.equals(expectedSelector);
            Map<String, DataStreamAlias> dataStreamAliases = state.metadata().dataStreamAliases();
            List<DataStreamAlias> aliasesForDataStream;
            if (iterateIndexAliases(dataStreamAliases.size(), resolvedExpressions.size())) {
                aliasesForDataStream = dataStreamAliases.values()
                    .stream()
<<<<<<< HEAD
                    .filter(
                        dataStreamAlias -> resolvedExpressions.contains(new ResolvedExpression(dataStreamAlias.getName(), expectedSelector))
                            || (selectorNullable && resolvedExpressions.contains(new ResolvedExpression(dataStreamAlias.getName())))
                    )
=======
                    .filter(dataStreamAlias -> resolvedExpressions.contains(dataStreamAlias.getName()))
>>>>>>> 930a99cc
                    .filter(dataStreamAlias -> dataStreamAlias.getDataStreams().contains(dataStream.getName()))
                    .toList();
            } else {
                aliasesForDataStream = resolvedExpressions.stream()
<<<<<<< HEAD
                    .filter(
                        expression -> expectedSelector.equals(expression.selector()) || (selectorNullable && expression.selector() == null)
                    )
=======
>>>>>>> 930a99cc
                    .map(dataStreamAliases::get)
                    .filter(dataStreamAlias -> dataStreamAlias != null && dataStreamAlias.getDataStreams().contains(dataStream.getName()))
                    .toList();
            }

            List<String> requiredAliases = null;
            for (DataStreamAlias dataStreamAlias : aliasesForDataStream) {
                if (requiredDataStreamAlias.test(dataStreamAlias)) {
                    if (requiredAliases == null) {
                        requiredAliases = new ArrayList<>(aliasesForDataStream.size());
                    }
                    requiredAliases.add(dataStreamAlias.getName());
                } else {
                    // we have a non-required alias for this data stream so no need to check further
                    return null;
                }
            }
            if (requiredAliases == null) {
                return null;
            }
            return requiredAliases.toArray(Strings.EMPTY_ARRAY);
        } else {
            final Map<String, AliasMetadata> indexAliases = indexMetadata.getAliases();
            final AliasMetadata[] aliasCandidates;
            if (iterateIndexAliases(indexAliases.size(), resolvedExpressions.size())) {
                // faster to iterate indexAliases
                aliasCandidates = indexAliases.values()
                    .stream()
<<<<<<< HEAD
                    .filter(
                        // Indices can only be referenced with a data selector, or a null selector if selectors are disabled
                        aliasMetadata -> resolvedExpressions.contains(new ResolvedExpression(aliasMetadata.alias()))
                            || resolvedExpressions.contains(new ResolvedExpression(aliasMetadata.alias(), IndexComponentSelector.DATA))
                    )
=======
                    .filter(aliasMetadata -> resolvedExpressions.contains(aliasMetadata.alias()))
>>>>>>> 930a99cc
                    .toArray(AliasMetadata[]::new);
            } else {
                // faster to iterate resolvedExpressions
                aliasCandidates = resolvedExpressions.stream()
<<<<<<< HEAD
                    .map(expression -> indexAliases.get(expression.resource))
=======
                    .map(indexAliases::get)
>>>>>>> 930a99cc
                    .filter(Objects::nonNull)
                    .toArray(AliasMetadata[]::new);
            }
            List<String> aliases = null;
            for (int i = 0; i < aliasCandidates.length; i++) {
                AliasMetadata aliasMetadata = aliasCandidates[i];
                if (requiredAlias.test(aliasMetadata)) {
                    // If required - add it to the list of aliases
                    if (aliases == null) {
                        aliases = new ArrayList<>();
                    }
                    aliases.add(aliasMetadata.alias());
                } else {
                    // If not, we have a non required alias for this index - no further checking needed
                    return null;
                }
            }
            if (aliases == null) {
                return null;
            }
            return aliases.toArray(Strings.EMPTY_ARRAY);
        }
    }

    /**
     * Resolves the search routing if in the expression aliases are used. If expressions point to concrete indices
     * or aliases with no routing defined the specified routing is used.
     *
     * @return routing values grouped by concrete index
     */
    public Map<String, Set<String>> resolveSearchRouting(ClusterState state, @Nullable String routing, String... expressions) {
        Context context = new Context(
            state,
            IndicesOptions.lenientExpandOpen(),
            false,
            false,
            true,
            getSystemIndexAccessLevel(),
            getSystemIndexAccessPredicate(),
            getNetNewSystemIndexPredicate()
        );
        final Collection<String> resolvedExpressions = resolveExpressionsToResources(context, expressions);

        // TODO: it appears that this can never be true?
        if (isAllIndices(resolvedExpressions)) {
            return resolveSearchRoutingAllIndices(state.metadata(), routing);
        }

        Map<String, Set<String>> routings = null;
        Set<String> paramRouting = null;
        // List of indices that don't require any routing
        Set<String> norouting = new HashSet<>();
        if (routing != null) {
            paramRouting = Sets.newHashSet(Strings.splitStringByCommaToArray(routing));
        }

<<<<<<< HEAD
        for (ResolvedExpression expression : resolvedExpressions) {
            IndexAbstraction indexAbstraction = state.metadata().getIndicesLookup().get(expression.resource());
            if (indexAbstraction != null && indexAbstraction.getType() == Type.ALIAS) {
                // Determine which set of indices to resolve for the alias
                List<Index> aliasIndices = indexAbstraction.getIndices();
                if (context.getOptions().allowSelectors() && IndexComponentSelector.FAILURES.equals(expression.selector())) {
                    Set<DataStream> dataStreams = getAliasDataStreams(indexAbstraction, context.state.metadata().getIndicesLookup());
                    aliasIndices = new ArrayList<>(dataStreams.size());
                    for (DataStream dataStream : dataStreams) {
                        aliasIndices.addAll(dataStream.getFailureIndices().getIndices());
                    }
                }
                for (Index index : aliasIndices) {
=======
        for (String expression : resolvedExpressions) {
            IndexAbstraction indexAbstraction = state.metadata().getIndicesLookup().get(expression);
            if (indexAbstraction != null && indexAbstraction.getType() == Type.ALIAS) {
                for (int i = 0, n = indexAbstraction.getIndices().size(); i < n; i++) {
                    Index index = indexAbstraction.getIndices().get(i);
>>>>>>> 930a99cc
                    String concreteIndex = index.getName();
                    if (norouting.contains(concreteIndex) == false) {
                        AliasMetadata aliasMetadata = state.metadata().index(concreteIndex).getAliases().get(indexAbstraction.getName());
                        if (aliasMetadata != null && aliasMetadata.searchRoutingValues().isEmpty() == false) {
                            // Routing alias
                            if (routings == null) {
                                routings = new HashMap<>();
                            }
                            Set<String> r = routings.computeIfAbsent(concreteIndex, k -> new HashSet<>());
                            r.addAll(aliasMetadata.searchRoutingValues());
                            if (paramRouting != null) {
                                r.retainAll(paramRouting);
                            }
                            if (r.isEmpty()) {
                                routings.remove(concreteIndex);
                            }
                        } else {
                            // Non-routing alias
                            routings = collectRoutings(routings, paramRouting, norouting, concreteIndex);
                        }
                    }
                }
            } else if (indexAbstraction != null && indexAbstraction.getType() == Type.DATA_STREAM) {
                DataStream dataStream = (DataStream) indexAbstraction;
                if (dataStream.isAllowCustomRouting() == false) {
                    continue;
                }
<<<<<<< HEAD
                if (shouldIncludeRegularIndices(context.getOptions(), expression.selector())) {
                    if (dataStream.getIndices() != null) {
                        for (Index index : dataStream.getIndices()) {
                            String concreteIndex = index.getName();
                            routings = collectRoutings(routings, paramRouting, norouting, concreteIndex);
                        }
                    }
                }
                if (shouldIncludeFailureIndices(context.getOptions(), expression.selector())) {
                    if (dataStream.getFailureIndices().getIndices() != null) {
                        for (Index failureIndex : dataStream.getFailureIndices().getIndices()) {
                            String concreteIndex = failureIndex.getName();
                            routings = collectRoutings(routings, paramRouting, norouting, concreteIndex);
                        }
=======
                if (dataStream.getIndices() != null) {
                    for (int i = 0, n = dataStream.getIndices().size(); i < n; i++) {
                        Index index = dataStream.getIndices().get(i);
                        String concreteIndex = index.getName();
                        routings = collectRoutings(routings, paramRouting, norouting, concreteIndex);
>>>>>>> 930a99cc
                    }
                }
            } else {
                // Index
<<<<<<< HEAD
                assert expression.selector() == null || IndexComponentSelector.DATA.equals(expression.selector())
                    : "Concrete index is being resolved with a selector other than [data] which is illegal";
                routings = collectRoutings(routings, paramRouting, norouting, expression.resource());
=======
                routings = collectRoutings(routings, paramRouting, norouting, expression);
>>>>>>> 930a99cc
            }

        }
        if (routings == null || routings.isEmpty()) {
            return null;
        }
        return routings;
    }

    @Nullable
    private static Map<String, Set<String>> collectRoutings(
        @Nullable Map<String, Set<String>> routings,
        @Nullable Set<String> paramRouting,
        Set<String> noRouting,
        String concreteIndex
    ) {
        if (noRouting.add(concreteIndex)) {
            if (paramRouting != null) {
                if (routings == null) {
                    routings = new HashMap<>();
                }
                routings.put(concreteIndex, new HashSet<>(paramRouting));
            } else if (routings != null) {
                routings.remove(concreteIndex);
            }
        }
        return routings;
    }

    /**
     * Sets the same routing for all indices
     */
    public static Map<String, Set<String>> resolveSearchRoutingAllIndices(Metadata metadata, String routing) {
        if (routing != null) {
            Set<String> r = Sets.newHashSet(Strings.splitStringByCommaToArray(routing));
            Map<String, Set<String>> routings = new HashMap<>();
            String[] concreteIndices = metadata.getConcreteAllIndices();
            for (int i = 0; i < concreteIndices.length; i++) {
                routings.put(concreteIndices[i], r);
            }
            return routings;
        }
        return null;
    }

    /**
     * Identifies whether the array containing index names given as argument refers to all indices
     * The empty or null array identifies all indices
     *
     * @param aliasesOrIndices the array containing index names
     * @return true if the provided array maps to all indices, false otherwise
     */
<<<<<<< HEAD
    public static boolean isAllIndicesExpression(Collection<ResolvedExpression> aliasesOrIndices) {
        return isAllIndices(aliasesOrIndices, ResolvedExpression::resource);
    }

    /**
     * Identifies whether the array containing index names given as argument refers to all indices
     * The empty or null array identifies all indices
     *
     * @param aliasesOrIndices the array containing index names
     * @return true if the provided array maps to all indices, false otherwise
     */
=======
>>>>>>> 930a99cc
    public static boolean isAllIndices(Collection<String> aliasesOrIndices) {
        // PRTODO: Unlike isAllIndicesExpression, this will not match _all::data as an all indices pattern
        return isAllIndices(aliasesOrIndices, Function.identity());
    }

    /**
     * Identifies whether the array containing objects with index names given as argument refers to all indices
     * The empty or null array identifies all indices
     *
     * @param aliasesOrIndices the array containing index names
     * @param resourceGetter allows for obtaining the index name from a generic object that contains an index expression
     * @return true if the provided array maps to all indices, false otherwise
     * @param <T> any object that can contain an index expression in some form or another
     */
    public static <T> boolean isAllIndices(Collection<T> aliasesOrIndices, Function<T, String> resourceGetter) {
        return aliasesOrIndices == null
            || aliasesOrIndices.isEmpty()
            || isExplicitAllPattern(aliasesOrIndices.stream().map(resourceGetter).toList());
    }

    /**
     * Identifies whether the array containing index names given as argument explicitly refers to all indices
     * The empty or null array doesn't explicitly map to all indices
     *
     * @param aliasesOrIndices the array containing index names
     * @return true if the provided array explicitly maps to all indices, false otherwise
     */
    static boolean isExplicitAllPattern(Collection<String> aliasesOrIndices) {
        return aliasesOrIndices != null && aliasesOrIndices.size() == 1 && Metadata.ALL.equals(aliasesOrIndices.iterator().next());
    }

    /**
     * Identifies if this expression list is *,-* which effectively means a request that requests no indices.
     */
    static boolean isNoneExpression(String[] expressions) {
        return expressions.length == 2 && "*".equals(expressions[0]) && "-*".equals(expressions[1]);
    }

    /**
     * @return the system access level that will be applied in this resolution. See {@link SystemIndexAccessLevel} for details.
     */
    public SystemIndexAccessLevel getSystemIndexAccessLevel() {
        final SystemIndexAccessLevel accessLevel = SystemIndices.getSystemIndexAccessLevel(threadContext);
        assert accessLevel != SystemIndexAccessLevel.BACKWARDS_COMPATIBLE_ONLY
            : "BACKWARDS_COMPATIBLE_ONLY access level should never be used automatically, it should only be used in known special cases";
        return accessLevel;
    }

    /**
     * Determines the right predicate based on the {@link IndexNameExpressionResolver#getSystemIndexAccessLevel()}. Specifically:
     * - NONE implies no access to net-new system indices and data streams
     * - BACKWARDS_COMPATIBLE_ONLY allows access also to net-new system resources
     * - ALL allows access to everything
     * - otherwise we fall back to {@link SystemIndices#getProductSystemIndexNamePredicate(ThreadContext)}
     * @return the predicate that defines the access to system indices.
     */
    public Predicate<String> getSystemIndexAccessPredicate() {
        final SystemIndexAccessLevel systemIndexAccessLevel = getSystemIndexAccessLevel();
        final Predicate<String> systemIndexAccessLevelPredicate;
        if (systemIndexAccessLevel == SystemIndexAccessLevel.NONE) {
            systemIndexAccessLevelPredicate = Predicates.never();
        } else if (systemIndexAccessLevel == SystemIndexAccessLevel.BACKWARDS_COMPATIBLE_ONLY) {
            systemIndexAccessLevelPredicate = getNetNewSystemIndexPredicate();
        } else if (systemIndexAccessLevel == SystemIndexAccessLevel.ALL) {
            systemIndexAccessLevelPredicate = Predicates.always();
        } else {
            // everything other than allowed should be included in the deprecation message
            systemIndexAccessLevelPredicate = systemIndices.getProductSystemIndexNamePredicate(threadContext);
        }
        return systemIndexAccessLevelPredicate;
    }

    public Automaton getSystemNameAutomaton() {
        return systemIndices.getSystemNameAutomaton();
    }

    public Predicate<String> getNetNewSystemIndexPredicate() {
        return systemIndices::isNetNewSystemIndex;
    }

    /**
     * This returns `true` if the given {@param name} is of a resource that exists.
     * Otherwise, it returns `false` if the `ignore_unvailable` option is `true`, or, if `false`, it throws a "not found" type of
     * exception.
     */
    @Nullable
    private static boolean ensureAliasOrIndexExists(Context context, String name) {
        boolean ignoreUnavailable = context.getOptions().ignoreUnavailable();
        IndexAbstraction indexAbstraction = context.getState().getMetadata().getIndicesLookup().get(name);
        if (indexAbstraction == null) {
            if (ignoreUnavailable) {
                return false;
            } else {
                throw notFoundException(name);
            }
        }
        // treat aliases as unavailable indices when ignoreAliases is set to true (e.g. delete index and update aliases api)
        if (indexAbstraction.getType() == Type.ALIAS && context.getOptions().ignoreAliases()) {
            if (ignoreUnavailable) {
                return false;
            } else {
                throw aliasesNotSupportedException(name);
            }
        }
        if (indexAbstraction.isDataStreamRelated() && context.includeDataStreams() == false) {
            if (ignoreUnavailable) {
                return false;
            } else {
                IndexNotFoundException infe = notFoundException(name);
                // Allows callers to handle IndexNotFoundException differently based on whether data streams were excluded.
                infe.addMetadata(EXCLUDED_DATA_STREAMS_KEY, "true");
                throw infe;
            }
        }
        return true;
    }

    public static class Context {

        private final ClusterState state;
        private final IndicesOptions options;
        private final long startTime;
        private final boolean preserveAliases;
        private final boolean resolveToWriteIndex;
        private final boolean includeDataStreams;
        private final boolean preserveDataStreams;
        private final SystemIndexAccessLevel systemIndexAccessLevel;
        private final Predicate<String> systemIndexAccessPredicate;
        private final Predicate<String> netNewSystemIndexPredicate;

        Context(ClusterState state, IndicesOptions options, SystemIndexAccessLevel systemIndexAccessLevel) {
            this(state, options, systemIndexAccessLevel, Predicates.always(), Predicates.never());
        }

        Context(
            ClusterState state,
            IndicesOptions options,
            SystemIndexAccessLevel systemIndexAccessLevel,
            Predicate<String> systemIndexAccessPredicate,
            Predicate<String> netNewSystemIndexPredicate
        ) {
            this(
                state,
                options,
                System.currentTimeMillis(),
                systemIndexAccessLevel,
                systemIndexAccessPredicate,
                netNewSystemIndexPredicate
            );
        }

        Context(
            ClusterState state,
            IndicesOptions options,
            boolean preserveAliases,
            boolean resolveToWriteIndex,
            boolean includeDataStreams,
            SystemIndexAccessLevel systemIndexAccessLevel,
            Predicate<String> systemIndexAccessPredicate,
            Predicate<String> netNewSystemIndexPredicate
        ) {
            this(
                state,
                options,
                System.currentTimeMillis(),
                preserveAliases,
                resolveToWriteIndex,
                includeDataStreams,
                false,
                systemIndexAccessLevel,
                systemIndexAccessPredicate,
                netNewSystemIndexPredicate
            );
        }

        Context(
            ClusterState state,
            IndicesOptions options,
            boolean preserveAliases,
            boolean resolveToWriteIndex,
            boolean includeDataStreams,
            boolean preserveDataStreams,
            SystemIndexAccessLevel systemIndexAccessLevel,
            Predicate<String> systemIndexAccessPredicate,
            Predicate<String> netNewSystemIndexPredicate
        ) {
            this(
                state,
                options,
                System.currentTimeMillis(),
                preserveAliases,
                resolveToWriteIndex,
                includeDataStreams,
                preserveDataStreams,
                systemIndexAccessLevel,
                systemIndexAccessPredicate,
                netNewSystemIndexPredicate
            );
        }

        Context(
            ClusterState state,
            IndicesOptions options,
            long startTime,
            SystemIndexAccessLevel systemIndexAccessLevel,
            Predicate<String> systemIndexAccessPredicate,
            Predicate<String> netNewSystemIndexPredicate
        ) {
            this(
                state,
                options,
                startTime,
                false,
                false,
                false,
                false,
                systemIndexAccessLevel,
                systemIndexAccessPredicate,
                netNewSystemIndexPredicate
            );
        }

        protected Context(
            ClusterState state,
            IndicesOptions options,
            long startTime,
            boolean preserveAliases,
            boolean resolveToWriteIndex,
            boolean includeDataStreams,
            boolean preserveDataStreams,
            SystemIndexAccessLevel systemIndexAccessLevel,
            Predicate<String> systemIndexAccessPredicate,
            Predicate<String> netNewSystemIndexPredicate
        ) {
            this.state = state;
            this.options = options;
            this.startTime = startTime;
            this.preserveAliases = preserveAliases;
            this.resolveToWriteIndex = resolveToWriteIndex;
            this.includeDataStreams = includeDataStreams;
            this.preserveDataStreams = preserveDataStreams;
            this.systemIndexAccessLevel = systemIndexAccessLevel;
            this.systemIndexAccessPredicate = systemIndexAccessPredicate;
            this.netNewSystemIndexPredicate = netNewSystemIndexPredicate;
        }

        public ClusterState getState() {
            return state;
        }

        public IndicesOptions getOptions() {
            return options;
        }

        public long getStartTime() {
            return startTime;
        }

        /**
         * This is used to prevent resolving aliases to concrete indices but this also means
         * that we might return aliases that point to a closed index. This is currently only used
         * by {@link #filteringAliases(ClusterState, String, Set)} since it's the only one that needs aliases
         */
        boolean isPreserveAliases() {
            return preserveAliases;
        }

        /**
         * This is used to require that aliases resolve to their write-index. It is currently not used in conjunction
         * with <code>preserveAliases</code>.
         */
        boolean isResolveToWriteIndex() {
            return resolveToWriteIndex;
        }

        public boolean includeDataStreams() {
            return includeDataStreams;
        }

        public boolean isPreserveDataStreams() {
            return preserveDataStreams;
        }

        /**
         * Used to determine system index access is allowed in this context (e.g. for this request).
         */
        public Predicate<String> getSystemIndexAccessPredicate() {
            return systemIndexAccessPredicate;
        }
    }

    /**
     * Resolves name expressions with wildcards into the corresponding concrete indices/aliases/data streams
     */
    static final class WildcardExpressionResolver {

        private WildcardExpressionResolver() {
            // Utility class
        }

        /**
         * Returns all the indices, data streams, and aliases, considering the open/closed, system, and hidden context parameters.
         * Depending on the context, returns the names of the data streams themselves or their backing indices.
         */
<<<<<<< HEAD
        public static Collection<ResolvedExpression> resolveAll(Context context, EnumSet<IndexComponentSelector> selectors) {
            List<ResolvedExpression> concreteIndices = resolveEmptyOrTrivialWildcard(context, selectors);
=======
        public static Collection<String> resolveAll(Context context) {
            List<String> concreteIndices = resolveEmptyOrTrivialWildcard(context);
>>>>>>> 930a99cc

            if (context.includeDataStreams() == false && context.getOptions().ignoreAliases()) {
                return concreteIndices;
            }

<<<<<<< HEAD
            Stream<Tuple<IndexAbstraction, IndexComponentSelector>> ias = context.getState()
=======
            Set<String> resolved = new HashSet<>(concreteIndices.size());
            context.getState()
>>>>>>> 930a99cc
                .metadata()
                .getIndicesLookup()
                .values()
                .stream()
                .filter(ia -> context.getOptions().expandWildcardsHidden() || ia.isHidden() == false)
                .filter(ia -> shouldIncludeIfDataStream(ia, context) || shouldIncludeIfAlias(ia, context))
                .filter(ia -> ia.isSystem() == false || context.systemIndexAccessPredicate.test(ia.getName()))
<<<<<<< HEAD
                .flatMap(ia -> {
                    // We propagate the selectors here because expandToOpenClosed needs them when it
                    // converts any data streams into concrete indices for verifying they are open/closed/etc...
                    if (context.options.allowSelectors()) {
                        if ((ia.getType() == Type.ALIAS && ia.isDataStreamRelated()) || ia.getType() == Type.DATA_STREAM) {
                            // Aliases can handle both ::data and ::failures iff they contain data streams
                            // Data streams can always handle both ::data and ::failures
                            return selectors.stream().map(selector -> new Tuple<>(ia, selector));
                        } else {
                            // Everything else only supports ::data,
                            if (selectors.contains(IndexComponentSelector.DATA)) {
                                return Stream.of(new Tuple<>(ia, IndexComponentSelector.DATA));
                            } else {
                                return Stream.empty();
                            }
                        }
                    } else {
                        // No selectors present, set it null
                        return Stream.of(new Tuple<>(ia, null));
                    }
                });
=======
                .forEach(ia -> resolved.addAll(expandToOpenClosed(context, ia)));
>>>>>>> 930a99cc

            resolved.addAll(concreteIndices);
            return resolved;
        }

        private static boolean shouldIncludeIfDataStream(IndexAbstraction ia, IndexNameExpressionResolver.Context context) {
            return context.includeDataStreams() && ia.getType() == Type.DATA_STREAM;
        }

        private static boolean shouldIncludeIfAlias(IndexAbstraction ia, IndexNameExpressionResolver.Context context) {
            return context.getOptions().ignoreAliases() == false && ia.getType() == Type.ALIAS;
        }

<<<<<<< HEAD
        /**
         * Returns all the existing resource (index, alias and datastream) names that the {@param expressions} list resolves to.
         * The passed-in {@param expressions} can contain wildcards and exclusions, as well as plain resource names.
         * <br>
         * The return is a {@code Collection} (usually a {@code Set} but can also be a {@code List}, for performance reasons) of plain
         * resource names only. All the returned resources are "accessible", in the given context, i.e. the resources exist
         * and are not an alias or a datastream if the context does not permit it.
         * Wildcard expressions, depending on the context:
         * <ol>
         *   <li>might throw an exception if they don't resolve to anything</li>
         *   <li>might not resolve to hidden or system resources (but plain names can refer to hidden or system resources)</li>
         *   <li>might resolve to aliases and datastreams, and it could be (depending on the context) that their backing indices are what's
         * ultimately returned, instead of the alias or datastream name</li>
         * </ol>
         */
        public static Collection<ResolvedExpression> resolve(Context context, List<ResolvedExpression> expressions) {
            ExpressionList expressionList = new ExpressionList(context, expressions);
            // fast exit if there are no wildcards to evaluate
            if (expressionList.hasWildcard() == false) {
                return expressions;
            }
            Set<ResolvedExpression> result = new HashSet<>();
            for (ExpressionList.Expression expression : expressionList) {
                if (expression.isWildcard()) {
                    Stream<IndexAbstraction> matchingResources = matchResourcesToWildcard(context, expression.get());
                    Stream<Tuple<IndexAbstraction, IndexComponentSelector>> matchingSelectedResources = expandSelectors(
                        context,
                        expression,
                        matchingResources
                    );
                    Stream<ResolvedExpression> matchingOpenClosedNames = expandToOpenClosed(context, matchingSelectedResources);
                    AtomicBoolean emptyWildcardExpansion = new AtomicBoolean(false);
                    if (context.getOptions().allowNoIndices() == false) {
                        emptyWildcardExpansion.set(true);
                        matchingOpenClosedNames = matchingOpenClosedNames.peek(x -> emptyWildcardExpansion.set(false));
                    }
                    if (expression.isExclusion()) {
                        matchingOpenClosedNames.forEachOrdered(result::remove);
                    } else {
                        matchingOpenClosedNames.forEachOrdered(result::add);
                    }
                    if (emptyWildcardExpansion.get()) {
                        throw notFoundException(expression.get());
                    }
                } else {
                    if (expression.isExclusion()) {
                        result.remove(new ResolvedExpression(expression.get(), expression.expression().selector()));
                    } else {
                        result.add(expression.expression());
                    }
                }
            }
            return result;
        }

=======
>>>>>>> 930a99cc
        private static IndexMetadata.State excludeState(IndicesOptions options) {
            final IndexMetadata.State excludeState;
            if (options.expandWildcardsOpen() && options.expandWildcardsClosed()) {
                excludeState = null;
            } else if (options.expandWildcardsOpen() && options.expandWildcardsClosed() == false) {
                excludeState = IndexMetadata.State.CLOSE;
            } else if (options.expandWildcardsClosed() && options.expandWildcardsOpen() == false) {
                excludeState = IndexMetadata.State.OPEN;
            } else {
                assert false : "this shouldn't get called if wildcards expand to none";
                excludeState = null;
            }
            return excludeState;
        }

        /**
         * Given a single wildcard {@param expression}, return a {@code Set} that contains all the resources (i.e. indices, aliases,
         * and data streams), that exist in the cluster at this moment in time, and that the wildcard "resolves" to (i.e. the resource's
         * name matches the {@param expression} wildcard).
         * The {@param context} provides the current time-snapshot view of cluster state, as well as conditions
         * on whether to consider alias, data stream, system, and hidden resources.
         */
        static Set<String> matchWildcardToResources(Context context, String wildcardExpression) {
            assert isWildcard(wildcardExpression);
            final SortedMap<String, IndexAbstraction> indicesLookup = context.getState().getMetadata().getIndicesLookup();
            Set<String> matchedResources = new HashSet<>();
            // this applies an initial pre-filtering in the case where the expression is a common suffix wildcard, eg "test*"
            if (Regex.isSuffixMatchPattern(wildcardExpression)) {
                for (IndexAbstraction ia : filterIndicesLookupForSuffixWildcard(indicesLookup, wildcardExpression).values()) {
                    maybeAddToResult(context, wildcardExpression, ia, matchedResources);
                }
                return matchedResources;
            }
            // In case of match all it fetches all index abstractions
            if (Regex.isMatchAllPattern(wildcardExpression)) {
                for (IndexAbstraction ia : indicesLookup.values()) {
                    maybeAddToResult(context, wildcardExpression, ia, matchedResources);
                }
                return matchedResources;
            }
            for (IndexAbstraction indexAbstraction : indicesLookup.values()) {
                if (Regex.simpleMatch(wildcardExpression, indexAbstraction.getName())) {
                    maybeAddToResult(context, wildcardExpression, indexAbstraction, matchedResources);
                }
            }
            return matchedResources;
        }

        private static void maybeAddToResult(
            Context context,
            String wildcardExpression,
            IndexAbstraction indexAbstraction,
            Set<String> matchedResources
        ) {
            if (shouldExpandToIndexAbstraction(context, wildcardExpression, indexAbstraction)) {
                matchedResources.addAll(expandToOpenClosed(context, indexAbstraction));
            }
        }

        /**
         * Checks if this index abstraction should be included because it matched the wildcard expression.
         * @param context the options of this request that influence the decision if this index abstraction should be included in the result
         * @param wildcardExpression the wildcard expression that matched this index abstraction
         * @param indexAbstraction the index abstraction in question
         * @return true, if the index abstraction should be included in the result
         */
        private static boolean shouldExpandToIndexAbstraction(
            Context context,
            String wildcardExpression,
            IndexAbstraction indexAbstraction
        ) {
            if (context.getOptions().ignoreAliases() && indexAbstraction.getType() == Type.ALIAS) {
                return false;
            }
            if (context.includeDataStreams() == false && indexAbstraction.isDataStreamRelated()) {
                return false;
            }

            if (indexAbstraction.isSystem()
                && SystemResourceAccess.shouldExpandToSystemIndexAbstraction(context, indexAbstraction) == false) {
                return false;
            }

            if (context.getOptions().expandWildcardsHidden() == false) {
                // there is this behavior that hidden indices that start with "." are not hidden if the wildcard expression also
                // starts with "."
                if (indexAbstraction.isHidden()
                    && (wildcardExpression.startsWith(".") && indexAbstraction.getName().startsWith(".")) == false) {
                    return false;
                }
            }
            return true;
        }

        private static Map<String, IndexAbstraction> filterIndicesLookupForSuffixWildcard(
            SortedMap<String, IndexAbstraction> indicesLookup,
            String suffixWildcardExpression
        ) {
            assert Regex.isSuffixMatchPattern(suffixWildcardExpression);
            String fromPrefix = suffixWildcardExpression.substring(0, suffixWildcardExpression.length() - 1);
            char[] toPrefixCharArr = fromPrefix.toCharArray();
            toPrefixCharArr[toPrefixCharArr.length - 1]++;
            String toPrefix = new String(toPrefixCharArr);
            return indicesLookup.subMap(fromPrefix, toPrefix);
        }

        private static Stream<Tuple<IndexAbstraction, IndexComponentSelector>> expandSelectors(
            Context context,
            ExpressionList.Expression expression,
            Stream<IndexAbstraction> resources
        ) {
            if (context.options.allowSelectors()) {
                assert expression.expression().selector() != null
                    : "Earlier logic should have parsed selectors or added the default selectors already";
                IndexComponentSelector selector = expression.expression().selector();
                // Filter out any incompatibilities between the wildcard matches and the selectors for the expression.
                return resources
                    // Let all data stream related abstractions through since they support all selectors presently
                    // Anything not data stream related should not be returned if we are selecting a failure component
                    .filter(ia -> ia.isDataStreamRelated() || IndexComponentSelector.FAILURES.equals(selector) == false)
                    .map(ia -> new Tuple<>(ia, selector));
            } else {
                return resources.map(i -> new Tuple<>(i, null));
            }
        }

        /**
         * Return the {@code Set} of open and/or closed index names for the given {@param resources}.
         * Data streams and aliases are interpreted to refer to multiple indices,
         * then all index resources are filtered by their open/closed status.
         */
<<<<<<< HEAD
        private static Stream<ResolvedExpression> expandToOpenClosed(
            Context context,
            Stream<Tuple<IndexAbstraction, IndexComponentSelector>> resources
        ) {
            final IndexMetadata.State excludeState = excludeState(context.getOptions());
            return resources.flatMap(tuple -> {
                IndexAbstraction indexAbstraction = tuple.v1();
                IndexComponentSelector selector = tuple.v2();
                if (context.isPreserveAliases() && indexAbstraction.getType() == Type.ALIAS) {
                    return Stream.of(new ResolvedExpression(indexAbstraction.getName(), selector));
                } else if (context.isPreserveDataStreams() && indexAbstraction.getType() == Type.DATA_STREAM) {
                    return Stream.of(new ResolvedExpression(indexAbstraction.getName(), selector));
                } else {
                    Stream<IndexMetadata> indicesStateStream = Stream.of();
                    if (shouldIncludeRegularIndices(context.getOptions(), selector)) {
                        indicesStateStream = indexAbstraction.getIndices().stream().map(context.state.metadata()::index);
                    }
                    if (shouldIncludeFailureIndices(context.getOptions(), selector)) {
                        if (indexAbstraction.getType() == Type.ALIAS && indexAbstraction.isDataStreamRelated()) {
                            Set<DataStream> aliasDataStreams = getAliasDataStreams(
                                indexAbstraction,
                                context.state.metadata().getIndicesLookup()
                            );
                            indicesStateStream = Stream.concat(
                                indicesStateStream,
                                aliasDataStreams.stream()
                                    .flatMap(ds -> ds.getFailureIndices().getIndices().stream())
                                    .map(context.state.metadata()::index)
                            );
                        } else if (indexAbstraction.getType() == Type.DATA_STREAM) {
                            DataStream dataStream = (DataStream) indexAbstraction;
                            indicesStateStream = Stream.concat(
                                indicesStateStream,
                                dataStream.getFailureIndices().getIndices().stream().map(context.state.metadata()::index)
                            );
=======
        private static Set<String> expandToOpenClosed(Context context, IndexAbstraction indexAbstraction) {
            final IndexMetadata.State excludeState = excludeState(context.getOptions());
            Set<String> resources = new HashSet<>();
            if (context.isPreserveAliases() && indexAbstraction.getType() == Type.ALIAS) {
                resources.add(indexAbstraction.getName());
            } else if (context.isPreserveDataStreams() && indexAbstraction.getType() == Type.DATA_STREAM) {
                resources.add(indexAbstraction.getName());
            } else {
                if (shouldIncludeRegularIndices(context.getOptions())) {
                    for (int i = 0, n = indexAbstraction.getIndices().size(); i < n; i++) {
                        Index index = indexAbstraction.getIndices().get(i);
                        IndexMetadata indexMetadata = context.state.metadata().index(index);
                        if (indexMetadata.getState() != excludeState) {
                            resources.add(index.getName());
>>>>>>> 930a99cc
                        }
                    }
                }
                if (indexAbstraction.getType() == Type.DATA_STREAM && shouldIncludeFailureIndices(context.getOptions())) {
                    DataStream dataStream = (DataStream) indexAbstraction;
                    for (int i = 0, n = dataStream.getFailureIndices().getIndices().size(); i < n; i++) {
                        Index index = dataStream.getFailureIndices().getIndices().get(i);
                        IndexMetadata indexMetadata = context.state.metadata().index(index);
                        if (indexMetadata.getState() != excludeState) {
                            resources.add(index.getName());
                        }
                    }
<<<<<<< HEAD
                    // After resolving this abstraction to its concrete indices, mark those concrete indices with the ::data selector if
                    // selectors are allowed. This is because indices cannot handle anything other than ::data, and it's possible that we
                    // surfaced index results from abstractions that support other selectors.
                    return indicesStateStream.map(
                        indexMeta -> new ResolvedExpression(
                            indexMeta.getIndex().getName(),
                            context.options.allowSelectors() ? IndexComponentSelector.DATA : null
                        )
                    );
=======
>>>>>>> 930a99cc
                }
            }
            return resources;
        }

<<<<<<< HEAD
        private static List<ResolvedExpression> resolveEmptyOrTrivialWildcard(Context context, EnumSet<IndexComponentSelector> selectors) {
            final String[] allIndices = resolveEmptyOrTrivialWildcardToAllIndices(
                context.getOptions(),
                context.getState().metadata(),
                selectors
            );
            Stream<String> indicesStream;
            if (context.systemIndexAccessLevel == SystemIndexAccessLevel.ALL) {
                indicesStream = Arrays.stream(allIndices);
            } else {
                indicesStream = resolveEmptyOrTrivialWildcardWithAllowedSystemIndices(context, allIndices);
            }
            if (context.options.allowSelectors()) {
                // These only have values if the ::data selector was in the enum set, and they only support the ::data selector
                return indicesStream.map(idx -> new ResolvedExpression(idx, IndexComponentSelector.DATA)).toList();
            } else {
                return indicesStream.map(ResolvedExpression::new).toList();
            }
        }

        private static Stream<String> resolveEmptyOrTrivialWildcardWithAllowedSystemIndices(Context context, String[] allIndices) {
            return Arrays.stream(allIndices).filter(name -> {
                if (name.startsWith(".")) {
                    IndexAbstraction abstraction = context.state.metadata().getIndicesLookup().get(name);
                    assert abstraction != null : "null abstraction for " + name + " but was in array of all indices";
                    if (abstraction.isSystem()) {
                        if (context.netNewSystemIndexPredicate.test(name)) {
                            if (SystemIndexAccessLevel.BACKWARDS_COMPATIBLE_ONLY.equals(context.systemIndexAccessLevel)) {
                                return false;
                            } else {
                                return context.systemIndexAccessPredicate.test(name);
                            }
                        } else if (abstraction.getType() == Type.DATA_STREAM || abstraction.getParentDataStream() != null) {
                            return context.systemIndexAccessPredicate.test(name);
                        }
                    } else {
                        return true;
                    }
=======
        private static List<String> resolveEmptyOrTrivialWildcard(Context context) {
            final String[] allIndices = resolveEmptyOrTrivialWildcardToAllIndices(context.getOptions(), context.getState().metadata());
            if (context.systemIndexAccessLevel == SystemIndexAccessLevel.ALL) {
                return List.of(allIndices);
            } else {
                return resolveEmptyOrTrivialWildcardWithAllowedSystemIndices(context, allIndices);
            }
        }

        private static List<String> resolveEmptyOrTrivialWildcardWithAllowedSystemIndices(Context context, String[] allIndices) {
            List<String> filteredIndices = new ArrayList<>(allIndices.length);
            for (int i = 0; i < allIndices.length; i++) {
                if (shouldIncludeIndexAbstraction(context, allIndices[i])) {
                    filteredIndices.add(allIndices[i]);
>>>>>>> 930a99cc
                }
            }
            return filteredIndices;
        }

        private static boolean shouldIncludeIndexAbstraction(Context context, String name) {
            if (name.startsWith(".") == false) {
                return true;
<<<<<<< HEAD
            });
=======
            }

            IndexAbstraction abstraction = context.state.metadata().getIndicesLookup().get(name);
            assert abstraction != null : "null abstraction for " + name + " but was in array of all indices";
            if (abstraction.isSystem() == false) {
                return true;
            }
            return SystemResourceAccess.isSystemIndexAbstractionAccessible(context, abstraction);
>>>>>>> 930a99cc
        }

        private static String[] resolveEmptyOrTrivialWildcardToAllIndices(
            IndicesOptions options,
            Metadata metadata,
            EnumSet<IndexComponentSelector> selectors
        ) {
            if (selectors.contains(IndexComponentSelector.DATA) == false) {
                return Strings.EMPTY_ARRAY;
            }
            if (options.expandWildcardsOpen() && options.expandWildcardsClosed() && options.expandWildcardsHidden()) {
                return metadata.getConcreteAllIndices();
            } else if (options.expandWildcardsOpen() && options.expandWildcardsClosed()) {
                return metadata.getConcreteVisibleIndices();
            } else if (options.expandWildcardsOpen() && options.expandWildcardsHidden()) {
                return metadata.getConcreteAllOpenIndices();
            } else if (options.expandWildcardsOpen()) {
                return metadata.getConcreteVisibleOpenIndices();
            } else if (options.expandWildcardsClosed() && options.expandWildcardsHidden()) {
                return metadata.getConcreteAllClosedIndices();
            } else if (options.expandWildcardsClosed()) {
                return metadata.getConcreteVisibleClosedIndices();
            } else {
                return Strings.EMPTY_ARRAY;
            }
        }

        static boolean isWildcard(String expression) {
            return Regex.isSimpleMatchPattern(expression);
        }

        static boolean hasWildcards(String[] expressions) {
            for (int i = 0; i < expressions.length; i++) {
                if (isWildcard(expressions[i])) {
                    return true;
                }
            }
            return false;
        }
    }

    /**
     * @return If the specified string is data math expression then this method returns the resolved expression.
     */
    public static String resolveDateMathExpression(String dateExpression) {
        return DateMathExpressionResolver.resolveExpression(dateExpression);
    }

    /**
     * @param time instant to consider when parsing the expression
     * @return If the specified string is data math expression then this method returns the resolved expression.
     */
    public static String resolveDateMathExpression(String dateExpression, long time) {
        return DateMathExpressionResolver.resolveExpression(dateExpression, () -> time);
    }

    /**
     * Resolves a date math expression based on the requested time.
     */
    public static final class DateMathExpressionResolver {

        private static final DateFormatter DEFAULT_DATE_FORMATTER = DateFormatter.forPattern("uuuu.MM.dd");
        private static final String EXPRESSION_LEFT_BOUND = "<";
        private static final String EXPRESSION_RIGHT_BOUND = ">";
        private static final char LEFT_BOUND = '{';
        private static final char RIGHT_BOUND = '}';
        private static final char ESCAPE_CHAR = '\\';
        private static final char TIME_ZONE_BOUND = '|';

        private DateMathExpressionResolver() {
            // utility class
        }

        /**
         * Resolves a date math expression using the current time. This method recognises a date math expression iff when they start with
         * <code>%3C</code> and end with <code>%3E</code>. Otherwise, it returns the expression intact.
         */
        public static String resolveExpression(String expression) {
            return resolveExpression(expression, System::currentTimeMillis);
        }

<<<<<<< HEAD
        static ResolvedExpression resolveExpression(ExpressionList.Expression expression, LongSupplier getTime) {
            String result;
            if (expression.isExclusion()) {
                // accepts date-math exclusions that are of the form "-<...{}>", i.e. the "-" is outside the "<>" date-math template
                result = "-" + resolveExpression(expression.get(), getTime);
            } else {
                result = resolveExpression(expression.get(), getTime);
            }
            return new ResolvedExpression(result, expression.expression().selector());
        }

        static String resolveExpression(String expression, LongSupplier getTime) {
=======
        /**
         * Resolves a date math expression using the provided time. This method recognises a date math expression iff when they start with
         * <code>%3C</code> and end with <code>%3E</code>. Otherwise, it returns the expression intact.
         */
        public static String resolveExpression(String expression, LongSupplier getTime) {
>>>>>>> 930a99cc
            if (expression.startsWith(EXPRESSION_LEFT_BOUND) == false || expression.endsWith(EXPRESSION_RIGHT_BOUND) == false) {
                return expression;
            }
            return doResolveExpression(expression, getTime);
        }

        @SuppressWarnings("fallthrough")
        private static String doResolveExpression(String expression, LongSupplier getTime) {
            boolean escape = false;
            boolean inDateFormat = false;
            boolean inPlaceHolder = false;
            final StringBuilder beforePlaceHolderSb = new StringBuilder();
            StringBuilder inPlaceHolderSb = new StringBuilder();
            final char[] text = expression.toCharArray();
            final int from = 1;
            final int length = text.length - 1;
            for (int i = from; i < length; i++) {
                boolean escapedChar = escape;
                if (escape) {
                    escape = false;
                }

                char c = text[i];
                if (c == ESCAPE_CHAR) {
                    if (escapedChar) {
                        beforePlaceHolderSb.append(c);
                        escape = false;
                    } else {
                        escape = true;
                    }
                    continue;
                }
                if (inPlaceHolder) {
                    switch (c) {
                        case LEFT_BOUND:
                            if (inDateFormat && escapedChar) {
                                inPlaceHolderSb.append(c);
                            } else if (inDateFormat == false) {
                                inDateFormat = true;
                                inPlaceHolderSb.append(c);
                            } else {
                                throw new ElasticsearchParseException(
                                    "invalid dynamic name expression [{}]." + " invalid character in placeholder at position [{}]",
                                    new String(text, from, length),
                                    i
                                );
                            }
                            break;

                        case RIGHT_BOUND:
                            if (inDateFormat && escapedChar) {
                                inPlaceHolderSb.append(c);
                            } else if (inDateFormat) {
                                inDateFormat = false;
                                inPlaceHolderSb.append(c);
                            } else {
                                String inPlaceHolderString = inPlaceHolderSb.toString();
                                int dateTimeFormatLeftBoundIndex = inPlaceHolderString.indexOf(LEFT_BOUND);
                                String mathExpression;
                                String dateFormatterPattern;
                                DateFormatter dateFormatter;
                                final ZoneId timeZone;
                                if (dateTimeFormatLeftBoundIndex < 0) {
                                    mathExpression = inPlaceHolderString;
                                    dateFormatter = DEFAULT_DATE_FORMATTER;
                                    timeZone = ZoneOffset.UTC;
                                } else {
                                    if (inPlaceHolderString.lastIndexOf(RIGHT_BOUND) != inPlaceHolderString.length() - 1) {
                                        throw new ElasticsearchParseException(
                                            "invalid dynamic name expression [{}]. missing closing `}`" + " for date math format",
                                            inPlaceHolderString
                                        );
                                    }
                                    if (dateTimeFormatLeftBoundIndex == inPlaceHolderString.length() - 2) {
                                        throw new ElasticsearchParseException(
                                            "invalid dynamic name expression [{}]. missing date format",
                                            inPlaceHolderString
                                        );
                                    }
                                    mathExpression = inPlaceHolderString.substring(0, dateTimeFormatLeftBoundIndex);
                                    String patternAndTZid = inPlaceHolderString.substring(
                                        dateTimeFormatLeftBoundIndex + 1,
                                        inPlaceHolderString.length() - 1
                                    );
                                    int formatPatternTimeZoneSeparatorIndex = patternAndTZid.indexOf(TIME_ZONE_BOUND);
                                    if (formatPatternTimeZoneSeparatorIndex != -1) {
                                        dateFormatterPattern = patternAndTZid.substring(0, formatPatternTimeZoneSeparatorIndex);
                                        timeZone = DateUtils.of(patternAndTZid.substring(formatPatternTimeZoneSeparatorIndex + 1));
                                    } else {
                                        dateFormatterPattern = patternAndTZid;
                                        timeZone = ZoneOffset.UTC;
                                    }
                                    dateFormatter = DateFormatter.forPattern(dateFormatterPattern);
                                }

                                DateFormatter formatter = dateFormatter.withZone(timeZone);
                                DateMathParser dateMathParser = formatter.toDateMathParser();
                                Instant instant = dateMathParser.parse(mathExpression, getTime, false, timeZone);

                                String time = formatter.format(instant);
                                beforePlaceHolderSb.append(time);
                                inPlaceHolderSb = new StringBuilder();
                                inPlaceHolder = false;
                            }
                            break;

                        default:
                            inPlaceHolderSb.append(c);
                    }
                } else {
                    switch (c) {
                        case LEFT_BOUND:
                            if (escapedChar) {
                                beforePlaceHolderSb.append(c);
                            } else {
                                inPlaceHolder = true;
                            }
                            break;

                        case RIGHT_BOUND:
                            if (escapedChar == false) {
                                throw new ElasticsearchParseException(
                                    "invalid dynamic name expression [{}]."
                                        + " invalid character at position [{}]. `{` and `}` are reserved characters and"
                                        + " should be escaped when used as part of the index name using `\\` (e.g. `\\{text\\}`)",
                                    new String(text, from, length),
                                    i
                                );
                            }
                        default:
                            beforePlaceHolderSb.append(c);
                    }
                }
            }

            if (inPlaceHolder) {
                throw new ElasticsearchParseException(
                    "invalid dynamic name expression [{}]. date math placeholder is open ended",
                    new String(text, from, length)
                );
            }
            if (beforePlaceHolderSb.length() == 0) {
                throw new ElasticsearchParseException("nothing captured");
            }
            return beforePlaceHolderSb.toString();
        }
    }

    /**
     * In this class we collect the system access relevant code. The helper methods provide the following functionalities:
     * - determining the access to a system index abstraction
     * - verifying the access to system abstractions and adding the necessary warnings
     * - determining the access to a system index based on its name
     * WARNING: we have observed differences in how the access is determined. For now this behaviour is documented and preserved.
     */
    public static final class SystemResourceAccess {

        private SystemResourceAccess() {
            // Utility class
        }

        /**
         * Checks if this system index abstraction should be included when resolving via {@link
         * IndexNameExpressionResolver.WildcardExpressionResolver#resolveEmptyOrTrivialWildcardWithAllowedSystemIndices(Context, String[])}.
         * NOTE: it behaves differently than {@link SystemResourceAccess#shouldExpandToSystemIndexAbstraction(Context, IndexAbstraction)}
         * because in the case that the access level is BACKWARDS_COMPATIBLE_ONLY it does not include the net-new indices, this is
         * questionable.
         */
<<<<<<< HEAD
        public static List<ResolvedExpression> filterUnavailable(Context context, List<ResolvedExpression> expressions) {
            ensureRemoteIndicesRequireIgnoreUnavailable(context.getOptions(), expressions);
            List<ResolvedExpression> result = new ArrayList<>(expressions.size());
            for (ExpressionList.Expression expression : new ExpressionList(context, expressions)) {
                validateAliasOrIndex(expression);
                if (expression.isWildcard() || expression.isExclusion() || ensureAliasOrIndexExists(context, expression)) {
                    result.add(expression.expression());
                }
            }
            return result;
        }

        /**
         * This returns `true` if the given {@param name} is of a resource that exists.
         * Otherwise, it returns `false` if the `ignore_unvailable` option is `true`, or, if `false`, it throws a "not found" type of
         * exception.
         */
        @Nullable
        private static boolean ensureAliasOrIndexExists(Context context, ExpressionList.Expression expression) {
            String name = expression.get();
            boolean ignoreUnavailable = context.getOptions().ignoreUnavailable();
            IndexAbstraction indexAbstraction = context.getState().getMetadata().getIndicesLookup().get(name);
            if (indexAbstraction == null) {
                if (ignoreUnavailable) {
                    return false;
                } else {
                    throw notFoundException(name);
                }
            }
            // treat aliases as unavailable indices when ignoreAliases is set to true (e.g. delete index and update aliases api)
            if (indexAbstraction.getType() == Type.ALIAS && context.getOptions().ignoreAliases()) {
                if (ignoreUnavailable) {
                    return false;
                } else {
                    throw aliasesNotSupportedException(name);
                }
            }
            if (indexAbstraction.isDataStreamRelated() && context.includeDataStreams() == false) {
                if (ignoreUnavailable) {
=======
        public static boolean isSystemIndexAbstractionAccessible(Context context, IndexAbstraction abstraction) {
            assert abstraction.isSystem() : "We should only check this for system resources";
            if (context.netNewSystemIndexPredicate.test(abstraction.getName())) {
                if (SystemIndexAccessLevel.BACKWARDS_COMPATIBLE_ONLY.equals(context.systemIndexAccessLevel)) {
>>>>>>> 930a99cc
                    return false;
                } else {
                    return context.systemIndexAccessPredicate.test(abstraction.getName());
                }
            } else if (abstraction.getType() == Type.DATA_STREAM || abstraction.getParentDataStream() != null) {
                return context.systemIndexAccessPredicate.test(abstraction.getName());
            }
            if (context.options.allowSelectors()) {
                // PRTODO: If a user puts index::* then this will break since previous steps will produce index::failures which is invalid
                // Ensure that the selectors are present and that they are compatible with the abstractions they are used with
                IndexComponentSelector selector = expression.expression().selector();
                assert selector != null : "Earlier logic should have parsed selectors or added the default selectors already";
                if (indexAbstraction.isDataStreamRelated() == false && IndexComponentSelector.FAILURES.equals(selector)) {
                    // If you aren't data stream related you cannot use ::failures
                    if (ignoreUnavailable) {
                        return false;
                    } else {
                        // Return the expression with the selector on it since the selector is the part that is incorrect
                        throw notFoundException(expression.getWithSelector());
                    }
                }
            }
            return true;
        }

<<<<<<< HEAD
        private static void validateAliasOrIndex(ExpressionList.Expression expression) {
            if (Strings.isEmpty(expression.expression().resource())) {
                throw notFoundException(expression.get());
            }
            // Expressions can not start with an underscore. This is reserved for APIs. If the check gets here, the API
            // does not exist and the path is interpreted as an expression. If the expression begins with an underscore,
            // throw a specific error that is different from the [[IndexNotFoundException]], which is typically thrown
            // if the expression can't be found.
            if (expression.expression().resource().charAt(0) == '_') {
                throw new InvalidIndexNameException(expression.get(), "must not start with '_'.");
            }
        }

        private static void ensureRemoteIndicesRequireIgnoreUnavailable(IndicesOptions options, List<ResolvedExpression> indexExpressions) {
            if (options.ignoreUnavailable()) {
                return;
            }
            for (ResolvedExpression expression : indexExpressions) {
                String index = expression.resource();
                if (RemoteClusterAware.isRemoteIndexName(index)) {
                    failOnRemoteIndicesNotIgnoringUnavailable(indexExpressions);
                }
            }
        }

        private static void failOnRemoteIndicesNotIgnoringUnavailable(List<ResolvedExpression> indexExpressions) {
            List<String> crossClusterIndices = new ArrayList<>();
            for (ResolvedExpression expression : indexExpressions) {
                String index = expression.resource();
                if (RemoteClusterAware.isRemoteIndexName(index)) {
                    crossClusterIndices.add(expression.combined());
                }
            }
            throw new IllegalArgumentException(
                "Cross-cluster calls are not supported in this context but remote indices were requested: " + crossClusterIndices
            );
        }
    }

    public static final class SelectorResolver {
        public static final String SELECTOR_SEPARATOR = "::";

        private SelectorResolver() {
            // Utility class
        }

        /**
         * Parses the given expressions for selector suffixes. If any suffixes are present and supported by the index options, the
         * expression and its suffix are split apart and returned in a pair. If a suffix is not present on the expression, the default
         * selectors are retrieved from the context and combined with the expression. If suffixes are present but not supported by the
         * index options, this will throw {@link IndexNotFoundException}.
         * @param context Context object
         * @param expressions The expressions to check for selectors
         * @return A list of resolved expressions, each optionally paired with a selector if present and supported.
         */
        public static List<ResolvedExpression> resolve(Context context, List<String> expressions) {
            return expressions.stream().flatMap(expr -> resolve(context, expr)).toList();
        }

        /**
         * Parses an index expression for selector suffixes. If a suffix is present and supported by the index options, the
         * expression and its suffix are split apart and returned in a pair. If a suffix is not present on the expression, the default
         * selectors are retrieved from the context and combined with the expression.
         * @param context Context object
         * @param expression The expression to check for selectors
         * @return A resolved expression, optionally paired with a selector if present and supported.
         */
        public static Stream<ResolvedExpression> resolve(Context context, String expression) {
            // PRTODO: If we pass in ::* as the selector here, we create resolved expressions for both data and failures
            // Even if the expression ends up pointing to an index that only supports data
            // Which means there needs to be a way to persist whether or not the expression was a wildcard so we can filter out
            // invalid selectors from abstractions that don't support them.
            // Unfortunately, we cannot check to see if the expression supports the selector here because we still need to resolve
            // date math.
            // This is also a problem with default selectors - if we have both data and failures as defaults, an index won't be able
            // to support the failures component. We basically need to capture which case is present here, and resolve it later
            // based on the index abstraction used.
            return parseAndTransformSelector(expression, (baseExpression, selectors) -> {
                if (context.options.allowSelectors()) {
                    // if selector was not present in the expression, use the defaults for the API
                    Stream<IndexComponentSelector> selectorStream = selectors.isEmpty()
                        ? context.options.selectorOptions().defaultSelectors().stream()
                        : selectors.stream();
                    return selectorStream.map(selector -> new ResolvedExpression(baseExpression, selector));
                } else {
                    // Ensure there is no selector if the API doesn't allow it.
                    ensureNoSelectorsProvided(expression, selectors);
                    return Stream.of(new ResolvedExpression(baseExpression));
                }
            });
        }

        /**
         * Parses an index expression for selector suffixes. If a suffix is present and supported by the index options, the suffix is
         * returned in singleton set. If a suffix is not present on the expression, the default set of selectors are returned. If selectors
         * are disabled in the options, this will return an empty set.
         * @param context Context object
         * @param matchAllExpression The match all expression given to the index request (e.g. `*`, `*::failures`, `_all::data`)
         * @return A set containing the selectors for this match all expression
         */
        public static EnumSet<IndexComponentSelector> resolveMatchAllToSelectors(Context context, String matchAllExpression) {
            return parseAndTransformSelector(matchAllExpression, (baseExpression, selectors) -> {
                if (context.options.allowSelectors()) {
                    // if selector was not present in the expression, use the defaults for the API
                    if (selectors.isEmpty()) {
                        return context.options.selectorOptions().defaultSelectors();
                    } else {
                        if (selectors instanceof EnumSet<IndexComponentSelector> enumSet) {
                            return enumSet;
                        } else {
                            return EnumSet.copyOf(selectors);
                        }
                    }
                } else {
                    // Ensure there is no selector if the API doesn't allow it.
                    ensureNoSelectorsProvided(matchAllExpression, selectors);
                    return EnumSet.noneOf(IndexComponentSelector.class);
                }
            });
        }

        /**
         * Determines if the given expression matches the provided predicate. If the predicate evaluates to false for the expression, the
         * expression is checked for selectors and the evaluation is repeated on just the index-part. If selectors are present when they
         * should not be (according to the context object) this method will throw an exception.
         * @param expression Index expression that may contain a selector suffix.
         * @param context Context object.
         * @param predicate Determines match criteria. May be called multiple times if expression contains a valid selector.
         * @return true if the expression matches the predicate, with or without its selector suffix if one is present.
         * @throws InvalidIndexNameException if the expression contains invalid selector syntax.
         * @throws IllegalArgumentException if selectors were present on the expression, but they are not allowed in this context.
         */
        private static boolean selectorsValidatedAndMatchesPredicate(String expression, Context context, Predicate<String> predicate) {
            if (expression == null) {
                return false;
            }
            // We need to check if there was a selector present, and validate if it was allowed
            return parseAndTransformSelector(expression, (base, selectors) -> {
                if (context.options.allowSelectors() == false) {
                    // Ensure there is no selector if the API doesn't allow it.
                    ensureNoSelectorsProvided(expression, selectors);
                }
                return predicate.test(base);
            });
        }

        /**
         * Splits off selector suffixes and converts them to their corresponding {@link IndexComponentSelector} values. A provided function
         * binds the results to the return type.
         * @param expression The expression to parse and split apart
         * @param bindFunction A function that is handed the remainder of the expression and any selectors that were parsed off
         *                       the expression.
         * @return The result of the bind function
         * @param <V> The type returned from the binding function
         * @throws InvalidIndexNameException In the event that the selector syntax is used incorrectly.
         */
        private static <V> V parseAndTransformSelector(
            String expression,
            BiFunction<String, Collection<IndexComponentSelector>, V> bindFunction
        ) {
            return splitSelectorExpression(expression, (expressionBase, suffix) -> {
                if (suffix == null) {
                    return bindFunction.apply(expressionBase, List.of());
                } else if (Regex.isMatchAllPattern(suffix)) {
                    return bindFunction.apply(expressionBase, EnumSet.allOf(IndexComponentSelector.class));
                } else {
                    return bindFunction.apply(expressionBase, List.of(IndexComponentSelector.getByKey(suffix)));
                }
            });
        }

        /**
         * Splits off selector fragments from an index expression. Selectors are always expected to be the suffix of the expression, and
         * must equal one of the supported selector keys (data, failures) or be the match-all wildcard (*) which maps to all selectors. The
         * expression is then split into the base expression and the selector string. A provided function binds the results to the return
         * type.
         * @param expression The expression to parse and split apart
         * @param bindFunction A function that is handed the remainder of the expression and any selector suffix that was parsed off
         *                       the expression.
         * @return The result of the bind function
         * @param <V> The type returned from the binding function
         * @throws InvalidIndexNameException In the event that the selector syntax is used incorrectly.
         */
        private static <V> V splitSelectorExpression(String expression, BiFunction<String, String, V> bindFunction) {
            Objects.requireNonNull(expression, "expression cannot be null");
            int lastDoubleColon = expression.lastIndexOf(SELECTOR_SEPARATOR);
            if (lastDoubleColon >= 0) {
                String suffix = expression.substring(lastDoubleColon + SELECTOR_SEPARATOR.length());
                if (Regex.isMatchAllPattern(suffix) == false) {
                    IndexComponentSelector selector = IndexComponentSelector.getByKey(suffix);
                    if (selector == null) {
                        // Do some work to surface a helpful error message for likely errors
                        if (Regex.isSimpleMatchPattern(suffix)) {
                            throw new InvalidIndexNameException(
                                expression,
                                "Invalid usage of :: separator, ["
                                    + suffix
                                    + "] contains a wildcard, but only the match all wildcard [*] is supported in a selector"
                            );
                        } else {
                            throw new InvalidIndexNameException(
                                expression,
                                "Invalid usage of :: separator, [" + suffix + "] is not a recognized selector"
                            );
                        }
                    }
                }
                String expressionBase = expression.substring(0, lastDoubleColon);
                ensureNoMoreSelectorSeparators(expressionBase, expression);
                return bindFunction.apply(expressionBase, suffix);
            }
            // Otherwise accept the default
            return bindFunction.apply(expression, null);
        }

        /**
         * Checks the selectors that have been returned from splitting an expression and throws an exception if any were present.
         * @param expression Original expression
         * @param selectors Selectors to validate
         * @throws IllegalArgumentException if selectors are present
         */
        private static void ensureNoSelectorsProvided(String expression, Collection<IndexComponentSelector> selectors) {
            if (selectors.isEmpty() == false) {
                throw new IllegalArgumentException(
                    "Index component selectors are not supported in this context but found selector in expression [" + expression + "]"
                );
            }
        }

        /**
         * Checks the remainder of an expression for any more selector separators and throws an exception if they are encountered.
         * @param remainingExpression Remaining expression
         * @param originalExpression Original expression to be used in the exception if invalid name is detected
         * @throws InvalidIndexNameException if there are any more :: separators
         */
        private static void ensureNoMoreSelectorSeparators(String remainingExpression, String originalExpression) {
            if (remainingExpression.contains(SELECTOR_SEPARATOR)) {
                throw new InvalidIndexNameException(
                    originalExpression,
                    "Invalid usage of :: separator, only one :: separator is allowed per expression"
                );
            }
        }
    }

    /**
     * Used to iterate expression lists and work out which expression item is a wildcard or an exclusion.
     */
    public static final class ExpressionList implements Iterable<ExpressionList.Expression> {
        private final List<Expression> expressionsList;
        private final boolean hasWildcard;

        public record Expression(ResolvedExpression expression, boolean isWildcard, boolean isExclusion) {
            public String get() {
                if (isExclusion()) {
                    // drop the leading "-" if exclusion because it is easier for callers to handle it like this
                    return expression().resource().substring(1);
                } else {
                    return expression().resource();
                }
=======
        /**
         * Historic, i.e. not net-new, system indices are included irrespective of the system access predicate
         * the system access predicate is based on the endpoint kind and HTTP request headers that identify the stack feature.
         * A historic system resource, can only be an index since system data streams were added later.
         */
        private static boolean shouldExpandToSystemIndexAbstraction(Context context, IndexAbstraction indexAbstraction) {
            assert indexAbstraction.isSystem() : "We should only check this for system resources";
            boolean isHistoric = indexAbstraction.getType() != Type.DATA_STREAM
                && indexAbstraction.getParentDataStream() == null
                && context.netNewSystemIndexPredicate.test(indexAbstraction.getName()) == false;
            return isHistoric || context.systemIndexAccessPredicate.test(indexAbstraction.getName());
        }

        /**
         * Checks if any system indices that should not have been accessible according to the
         * {@link Context#getSystemIndexAccessPredicate()} are accessed, and it performs the following actions:
         * - if there are historic (aka not net-new) system indices, then it adds a deprecation warning
         * - if it contains net-new system indices or system data streams, it throws an exception.
         */
        private static void checkSystemIndexAccess(Context context, ThreadContext threadContext, Index... concreteIndices) {
            final Predicate<String> systemIndexAccessPredicate = context.getSystemIndexAccessPredicate();
            if (systemIndexAccessPredicate == Predicates.<String>always()) {
                return;
            }
            doCheckSystemIndexAccess(context, systemIndexAccessPredicate, threadContext, concreteIndices);
        }

        private static void doCheckSystemIndexAccess(
            Context context,
            Predicate<String> systemIndexAccessPredicate,
            ThreadContext threadContext,
            Index... concreteIndices
        ) {
            final Metadata metadata = context.getState().metadata();
            final List<String> resolvedSystemIndices = new ArrayList<>();
            final List<String> resolvedNetNewSystemIndices = new ArrayList<>();
            final Set<String> resolvedSystemDataStreams = new HashSet<>();
            final SortedMap<String, IndexAbstraction> indicesLookup = metadata.getIndicesLookup();
            boolean matchedIndex = false;
            for (int i = 0; i < concreteIndices.length; i++) {
                Index concreteIndex = concreteIndices[i];
                IndexMetadata idxMetadata = metadata.index(concreteIndex);
                String name = concreteIndex.getName();
                if (idxMetadata.isSystem() && systemIndexAccessPredicate.test(name) == false) {
                    matchedIndex = true;
                    IndexAbstraction indexAbstraction = indicesLookup.get(name);
                    if (indexAbstraction.getParentDataStream() != null) {
                        resolvedSystemDataStreams.add(indexAbstraction.getParentDataStream().getName());
                    } else if (context.netNewSystemIndexPredicate.test(name)) {
                        resolvedNetNewSystemIndices.add(name);
                    } else {
                        resolvedSystemIndices.add(name);
                    }
                }
            }
            if (matchedIndex) {
                handleMatchedSystemIndices(resolvedSystemIndices, resolvedSystemDataStreams, resolvedNetNewSystemIndices, threadContext);
>>>>>>> 930a99cc
            }

            public String getWithSelector() {
                return get() + (expression().selector() == null
                    ? ""
                    : (SelectorResolver.SELECTOR_SEPARATOR + expression().selector().getKey()));
            }
        }

<<<<<<< HEAD
        /**
         * Creates the expression iterable that can be used to easily check which expression item is a wildcard or an exclusion (or both).
         * The {@param context} is used to check if wildcards ought to be considered or not.
         */
        public ExpressionList(Context context, List<ResolvedExpression> expressionStrings) {
            List<Expression> expressionsList = new ArrayList<>(expressionStrings.size());
            boolean wildcardSeen = false;
            for (ResolvedExpression resolvedExpression : expressionStrings) {
                String expressionString = resolvedExpression.resource;
                boolean isExclusion = expressionString.startsWith("-") && wildcardSeen;
                if (context.getOptions().expandWildcardExpressions() && isWildcard(expressionString)) {
                    wildcardSeen = true;
                    expressionsList.add(new Expression(resolvedExpression, true, isExclusion));
                } else {
                    expressionsList.add(new Expression(resolvedExpression, false, isExclusion));
                }
=======
        private static void handleMatchedSystemIndices(
            List<String> resolvedSystemIndices,
            Set<String> resolvedSystemDataStreams,
            List<String> resolvedNetNewSystemIndices,
            ThreadContext threadContext
        ) {
            if (resolvedSystemIndices.isEmpty() == false) {
                Collections.sort(resolvedSystemIndices);
                deprecationLogger.warn(
                    DeprecationCategory.API,
                    "open_system_index_access",
                    "this request accesses system indices: {}, but in a future major version, direct access to system "
                        + "indices will be prevented by default",
                    resolvedSystemIndices
                );
            }
            if (resolvedSystemDataStreams.isEmpty() == false) {
                throw SystemIndices.dataStreamAccessException(threadContext, resolvedSystemDataStreams);
            }
            if (resolvedNetNewSystemIndices.isEmpty() == false) {
                throw SystemIndices.netNewSystemIndexAccessException(threadContext, resolvedNetNewSystemIndices);
>>>>>>> 930a99cc
            }
        }

        /**
         * Used in {@link IndexNameExpressionResolver#shouldTrackConcreteIndex(Context, Index)} to exclude net-new indices
         * when we are in backwards compatible only access level.
         * This also feels questionable as well.
         */
        private static boolean isNetNewInBackwardCompatibleMode(Context context, Index index) {
            return context.systemIndexAccessLevel == SystemIndexAccessLevel.BACKWARDS_COMPATIBLE_ONLY
                && context.netNewSystemIndexPredicate.test(index.getName());
        }
    }

}<|MERGE_RESOLUTION|>--- conflicted
+++ resolved
@@ -56,14 +56,12 @@
 import java.util.Objects;
 import java.util.Set;
 import java.util.SortedMap;
-<<<<<<< HEAD
 import java.util.concurrent.atomic.AtomicBoolean;
 import java.util.function.BiFunction;
 import java.util.function.Function;
-=======
->>>>>>> 930a99cc
 import java.util.function.LongSupplier;
 import java.util.function.Predicate;
+import java.util.stream.Stream;
 
 /**
  * This class main focus is to resolve multi-syntax target expressions to resources or concrete indices. This resolution is influenced
@@ -209,21 +207,11 @@
             getSystemIndexAccessPredicate(),
             getNetNewSystemIndexPredicate()
         );
-<<<<<<< HEAD
-        final Collection<ResolvedExpression> expressions = resolveExpressions(context, indexExpressions);
+        final Collection<ResolvedExpression> expressions = resolveExpressionsToResources(context, indexExpressions);
         return expressions.stream().filter(expression -> {
             IndexAbstraction ia = state.metadata().getIndicesLookup().get(expression.resource());
             return ia != null && Type.DATA_STREAM == ia.getType();
         }).toList();
-=======
-        final Collection<String> expressions = resolveExpressionsToResources(context, indexExpressions);
-        return expressions.stream()
-            .map(x -> state.metadata().getIndicesLookup().get(x))
-            .filter(Objects::nonNull)
-            .filter(ia -> ia.getType() == Type.DATA_STREAM)
-            .map(IndexAbstraction::getName)
-            .toList();
->>>>>>> 930a99cc
     }
 
     /**
@@ -247,19 +235,12 @@
             getNetNewSystemIndexPredicate()
         );
 
-<<<<<<< HEAD
         // PRTODO: FIXME We will likely want to return an abstraction here that respects the selector returned from expression resolution
-        final Collection<ResolvedExpression> expressions = resolveExpressions(context, request.index());
+        final Collection<ResolvedExpression> expressions = resolveExpressionsToResources(context, request.index());
 
         if (expressions.size() == 1) {
             ResolvedExpression expression = expressions.iterator().next();
             IndexAbstraction ia = state.metadata().getIndicesLookup().get(expression.resource());
-=======
-        final Collection<String> expressions = resolveExpressionsToResources(context, request.index());
-
-        if (expressions.size() == 1) {
-            IndexAbstraction ia = state.metadata().getIndicesLookup().get(expressions.iterator().next());
->>>>>>> 930a99cc
             if (ia.getType() == Type.ALIAS) {
                 Index writeIndex = ia.getWriteIndex();
                 if (writeIndex == null) {
@@ -281,7 +262,6 @@
         }
     }
 
-<<<<<<< HEAD
     public record ResolvedExpression(String resource, @Nullable IndexComponentSelector selector) {
         public ResolvedExpression(String indexAbstraction) {
             this(indexAbstraction, null);
@@ -292,19 +272,6 @@
         }
     }
 
-    protected static Collection<ResolvedExpression> resolveExpressions(Context context, String... expressions) {
-        if (context.getOptions().expandWildcardExpressions() == false) {
-            if (expressions == null
-                || expressions.length == 0
-                || expressions.length == 1
-                    && SelectorResolver.selectorsValidatedAndMatchesPredicate(expressions[0], context, Metadata.ALL::equals)) {
-                return List.of();
-            } else {
-                return ExplicitResourceNameFilter.filterUnavailable(
-                    context,
-                    DateMathExpressionResolver.resolve(context, SelectorResolver.resolve(context, List.of(expressions)))
-                );
-=======
     /**
      * Resolve the expression to the set of indices, aliases, and, optionally, data streams that the expression matches.
      * If {@param preserveDataStreams} is {@code true}, data streams that are covered by the wildcards from the
@@ -316,13 +283,11 @@
         if (expandWildcards == false) {
             if (expressions == null || expressions.length == 0 || expressions.length == 1 && Metadata.ALL.equals(expressions[0])) {
                 return List.of();
->>>>>>> 930a99cc
             }
         } else {
             Predicate<String> isMatchAll = (((Predicate<String>) Metadata.ALL::equals)).or(Regex::isMatchAllPattern);
             if (expressions == null
                 || expressions.length == 0
-<<<<<<< HEAD
                 || expressions.length == 1
                     && (SelectorResolver.selectorsValidatedAndMatchesPredicate(expressions[0], context, isMatchAll))) {
                 EnumSet<IndexComponentSelector> selectors = EnumSet.noneOf(IndexComponentSelector.class);
@@ -330,21 +295,12 @@
                     selectors = SelectorResolver.resolveMatchAllToSelectors(context, expressions[0]);
                 }
                 return WildcardExpressionResolver.resolveAll(context, selectors);
-            } else {
-                return WildcardExpressionResolver.resolve(
-                    context,
-                    ExplicitResourceNameFilter.filterUnavailable(
-                        context,
-                        DateMathExpressionResolver.resolve(context, SelectorResolver.resolve(context, List.of(expressions)))
-                    )
-                );
-=======
-                || expressions.length == 1 && (Metadata.ALL.equals(expressions[0]) || Regex.isMatchAllPattern(expressions[0]))) {
-                return WildcardExpressionResolver.resolveAll(context);
             } else if (isNoneExpression(expressions)) {
                 return List.of();
             }
         }
+
+        // PRTODO: Integrate SelectorResolver.resolve(context, List.of(expressions)) back in somewhere now
 
         // Using ArrayList when we know we do not have wildcards is an optimisation, given that one expression result in 0 or 1 resources.
         Collection<String> resources = expandWildcards && WildcardExpressionResolver.hasWildcards(expressions)
@@ -424,7 +380,6 @@
                 if (RemoteClusterAware.isRemoteIndexName(expressions[i])) {
                     crossClusterIndices.add(expressions[i]);
                 }
->>>>>>> 930a99cc
             }
             throw new IllegalArgumentException(
                 "Cross-cluster calls are not supported in this context but remote indices were requested: " + crossClusterIndices
@@ -545,11 +500,7 @@
                     throw new IllegalArgumentException(
                         indexAbstraction.getType().getDisplayName()
                             + " ["
-<<<<<<< HEAD
                             + resolvedExpression
-=======
-                            + expression
->>>>>>> 930a99cc
                             + "] has more than one index associated with it "
                             + Arrays.toString(indexNames)
                             + ", can't execute a single index op"
@@ -566,22 +517,9 @@
                 } else if (indexAbstraction.getType() == Type.ALIAS
                     && indexAbstraction.isDataStreamRelated()
                     && DataStream.isFailureStoreFeatureFlagEnabled()
-<<<<<<< HEAD
                     && IndexComponentSelector.FAILURES.equals(resolvedExpression.selector())) {
                         for (DataStream dataStream : getAliasDataStreams(indexAbstraction, indicesLookup)) {
                             resolveIndicesForDataStream(context, dataStream, concreteIndicesResult, resolvedExpression.selector());
-=======
-                    && context.getOptions().includeFailureIndices()) {
-                        // Collect the data streams involved
-                        Set<DataStream> aliasDataStreams = new HashSet<>();
-                        List<Index> indices = indexAbstraction.getIndices();
-                        for (int i = 0, n = indices.size(); i < n; i++) {
-                            Index index = indices.get(i);
-                            aliasDataStreams.add(indicesLookup.get(index.getName()).getParentDataStream());
-                        }
-                        for (DataStream dataStream : aliasDataStreams) {
-                            resolveIndicesForDataStream(context, dataStream, concreteIndicesResult);
->>>>>>> 930a99cc
                         }
                     } else {
                         List<Index> indices = indexAbstraction.getIndices();
@@ -603,13 +541,14 @@
         return resultArray;
     }
 
-<<<<<<< HEAD
     private static Set<DataStream> getAliasDataStreams(IndexAbstraction indexAbstraction, Map<String, IndexAbstraction> indicesLookup) {
         // Collect the data streams involved with the alias and resolve their failure stores
         assert indexAbstraction.getType().equals(Type.ALIAS) && indexAbstraction.isDataStreamRelated()
             : "Non data stream alias [" + indexAbstraction.getName() + "]";
         Set<DataStream> aliasDataStreams = new HashSet<>();
-        for (Index index : indexAbstraction.getIndices()) {
+        List<Index> indices = indexAbstraction.getIndices();
+        for (int i = 0, n = indices.size(); i < n; i++) {
+            Index index = indices.get(i);
             DataStream parentDataStream = indicesLookup.get(index.getName()).getParentDataStream();
             if (parentDataStream != null) {
                 aliasDataStreams.add(parentDataStream);
@@ -625,33 +564,21 @@
         IndexComponentSelector selector
     ) {
         if (shouldIncludeRegularIndices(context.getOptions(), selector)) {
-            for (Index index : dataStream.getIndices()) {
-                if (shouldTrackConcreteIndex(context, context.getOptions(), index)) {
-=======
-    private static void resolveIndicesForDataStream(Context context, DataStream dataStream, Set<Index> concreteIndicesResult) {
-        if (shouldIncludeRegularIndices(context.getOptions())) {
             List<Index> indices = dataStream.getIndices();
             for (int i = 0, n = indices.size(); i < n; i++) {
                 Index index = indices.get(i);
                 if (shouldTrackConcreteIndex(context, index)) {
->>>>>>> 930a99cc
                     concreteIndicesResult.add(index);
                 }
             }
         }
         if (shouldIncludeFailureIndices(context.getOptions(), selector)) {
             // We short-circuit here, if failure indices are not allowed and they can be skipped
-<<<<<<< HEAD
             if (context.getOptions().allowSelectors() || context.getOptions().ignoreUnavailable() == false) {
-                for (Index index : dataStream.getFailureIndices().getIndices()) {
-                    if (shouldTrackConcreteIndex(context, context.getOptions(), index)) {
-=======
-            if (context.getOptions().allowFailureIndices() || context.getOptions().ignoreUnavailable() == false) {
                 List<Index> failureIndices = dataStream.getFailureIndices().getIndices();
                 for (int i = 0, n = failureIndices.size(); i < n; i++) {
                     Index index = failureIndices.get(i);
                     if (shouldTrackConcreteIndex(context, index)) {
->>>>>>> 930a99cc
                         concreteIndicesResult.add(index);
                     }
                 }
@@ -765,24 +692,9 @@
             // Exclude this one as it's a net-new system index, and we explicitly don't want those.
             return false;
         }
-<<<<<<< HEAD
-=======
-        IndicesOptions options = context.getOptions();
-        if (DataStream.isFailureStoreFeatureFlagEnabled() && context.options.allowFailureIndices() == false) {
-            DataStream parentDataStream = context.getState().metadata().getIndicesLookup().get(index.getName()).getParentDataStream();
-            if (parentDataStream != null && parentDataStream.isFailureStoreEnabled()) {
-                if (parentDataStream.isFailureStoreIndex(index.getName())) {
-                    if (options.ignoreUnavailable()) {
-                        return false;
-                    } else {
-                        throw new FailureIndexNotSupportedException(index);
-                    }
-                }
-            }
-        }
->>>>>>> 930a99cc
         final IndexMetadata imd = context.state.metadata().index(index);
         if (imd.getState() == IndexMetadata.State.CLOSE) {
+            IndicesOptions options = context.getOptions();
             if (options.forbidClosedIndices() && options.ignoreUnavailable() == false) {
                 throw new IndexClosedException(index);
             } else {
@@ -917,7 +829,6 @@
     }
 
     /**
-<<<<<<< HEAD
      * @return True if the provided expression contains the <code>::</code> character sequence.
      */
     public static boolean hasSelectorSuffix(String expression) {
@@ -939,26 +850,10 @@
         return selectorExpression == null ? baseExpression : (baseExpression + SelectorResolver.SELECTOR_SEPARATOR + selectorExpression);
     }
 
-    /**
-     * @return If the specified string is data math expression then this method returns the resolved expression.
-     */
-    public static String resolveDateMathExpression(String dateExpression) {
-        // PRTODO: This will not resolve a date math expression that has a :: selector on the end
-        return DateMathExpressionResolver.resolveExpression(dateExpression);
-    }
-
-    /**
-     * @param time instant to consider when parsing the expression
-     * @return If the specified string is data math expression then this method returns the resolved expression.
-     */
-    public static String resolveDateMathExpression(String dateExpression, long time) {
-        // PRTODO: This will not resolve a date math expression that has a :: selector on the end
-        return DateMathExpressionResolver.resolveExpression(dateExpression, () -> time);
-    }
-
-    /**
-=======
->>>>>>> 930a99cc
+    // PRTODO: Still valid? date math expression resolution:
+    // PRTODO: This will not resolve a date math expression that has a :: selector on the end
+
+    /**
      * Resolve an array of expressions to the set of indices and aliases that these expressions match.
      */
     public Set<String> resolveExpressions(ClusterState state, String... expressions) {
@@ -1031,9 +926,9 @@
         Predicate<AliasMetadata> requiredAlias,
         Predicate<DataStreamAlias> requiredDataStreamAlias,
         boolean skipIdentity,
-        Set<String> resolvedExpressions
+        Set<ResolvedExpression> resolvedExpressions
     ) {
-        if (isAllIndices(resolvedExpressions)) {
+        if (isAllIndicesExpression(resolvedExpressions)) {
             return null;
         }
 
@@ -1043,7 +938,6 @@
             throw new IndexNotFoundException(index);
         }
 
-<<<<<<< HEAD
         if (skipIdentity == false) {
             if (resolvedExpressions.contains(new ResolvedExpression(index))) {
                 return null;
@@ -1053,16 +947,11 @@
                     return null;
                 }
             }
-=======
-        if (skipIdentity == false && resolvedExpressions.contains(index)) {
-            return null;
->>>>>>> 930a99cc
         }
 
         IndexAbstraction ia = state.metadata().getIndicesLookup().get(index);
         DataStream dataStream = ia.getParentDataStream();
         if (dataStream != null) {
-<<<<<<< HEAD
             // Determine which data stream indices this index is from - Multiple aliases with different filters that refer to the same data
             // stream could be present in the expression list using different selectors, so find which selectors would be valid for this
             // index and filter the expressions down to just those that match the expected selector.
@@ -1075,11 +964,6 @@
                 expectedSelector = IndexComponentSelector.FAILURES;
             } else {
                 expectedSelector = null;
-=======
-            if (skipIdentity == false && resolvedExpressions.contains(dataStream.getName())) {
-                // skip the filters when the request targets the data stream name
-                return null;
->>>>>>> 930a99cc
             }
             assert expectedSelector != null
                 : "Could not locate index [" + index + "] in any of the data stream indices for [" + dataStream.getName() + "]";
@@ -1104,24 +988,17 @@
             if (iterateIndexAliases(dataStreamAliases.size(), resolvedExpressions.size())) {
                 aliasesForDataStream = dataStreamAliases.values()
                     .stream()
-<<<<<<< HEAD
                     .filter(
                         dataStreamAlias -> resolvedExpressions.contains(new ResolvedExpression(dataStreamAlias.getName(), expectedSelector))
                             || (selectorNullable && resolvedExpressions.contains(new ResolvedExpression(dataStreamAlias.getName())))
                     )
-=======
-                    .filter(dataStreamAlias -> resolvedExpressions.contains(dataStreamAlias.getName()))
->>>>>>> 930a99cc
                     .filter(dataStreamAlias -> dataStreamAlias.getDataStreams().contains(dataStream.getName()))
                     .toList();
             } else {
                 aliasesForDataStream = resolvedExpressions.stream()
-<<<<<<< HEAD
                     .filter(
                         expression -> expectedSelector.equals(expression.selector()) || (selectorNullable && expression.selector() == null)
                     )
-=======
->>>>>>> 930a99cc
                     .map(dataStreamAliases::get)
                     .filter(dataStreamAlias -> dataStreamAlias != null && dataStreamAlias.getDataStreams().contains(dataStream.getName()))
                     .toList();
@@ -1150,24 +1027,16 @@
                 // faster to iterate indexAliases
                 aliasCandidates = indexAliases.values()
                     .stream()
-<<<<<<< HEAD
                     .filter(
                         // Indices can only be referenced with a data selector, or a null selector if selectors are disabled
                         aliasMetadata -> resolvedExpressions.contains(new ResolvedExpression(aliasMetadata.alias()))
                             || resolvedExpressions.contains(new ResolvedExpression(aliasMetadata.alias(), IndexComponentSelector.DATA))
                     )
-=======
-                    .filter(aliasMetadata -> resolvedExpressions.contains(aliasMetadata.alias()))
->>>>>>> 930a99cc
                     .toArray(AliasMetadata[]::new);
             } else {
                 // faster to iterate resolvedExpressions
                 aliasCandidates = resolvedExpressions.stream()
-<<<<<<< HEAD
                     .map(expression -> indexAliases.get(expression.resource))
-=======
-                    .map(indexAliases::get)
->>>>>>> 930a99cc
                     .filter(Objects::nonNull)
                     .toArray(AliasMetadata[]::new);
             }
@@ -1224,7 +1093,6 @@
             paramRouting = Sets.newHashSet(Strings.splitStringByCommaToArray(routing));
         }
 
-<<<<<<< HEAD
         for (ResolvedExpression expression : resolvedExpressions) {
             IndexAbstraction indexAbstraction = state.metadata().getIndicesLookup().get(expression.resource());
             if (indexAbstraction != null && indexAbstraction.getType() == Type.ALIAS) {
@@ -1237,14 +1105,8 @@
                         aliasIndices.addAll(dataStream.getFailureIndices().getIndices());
                     }
                 }
-                for (Index index : aliasIndices) {
-=======
-        for (String expression : resolvedExpressions) {
-            IndexAbstraction indexAbstraction = state.metadata().getIndicesLookup().get(expression);
-            if (indexAbstraction != null && indexAbstraction.getType() == Type.ALIAS) {
-                for (int i = 0, n = indexAbstraction.getIndices().size(); i < n; i++) {
-                    Index index = indexAbstraction.getIndices().get(i);
->>>>>>> 930a99cc
+                for (int i = 0, n = aliasIndices.size(); i < n; i++) {
+                    Index index = aliasIndices.get(i);
                     String concreteIndex = index.getName();
                     if (norouting.contains(concreteIndex) == false) {
                         AliasMetadata aliasMetadata = state.metadata().index(concreteIndex).getAliases().get(indexAbstraction.getName());
@@ -1272,10 +1134,10 @@
                 if (dataStream.isAllowCustomRouting() == false) {
                     continue;
                 }
-<<<<<<< HEAD
                 if (shouldIncludeRegularIndices(context.getOptions(), expression.selector())) {
                     if (dataStream.getIndices() != null) {
-                        for (Index index : dataStream.getIndices()) {
+                        for (int i = 0, n = dataStream.getIndices().size(); i < n; i++) {
+                            Index index = dataStream.getIndices().get(i);
                             String concreteIndex = index.getName();
                             routings = collectRoutings(routings, paramRouting, norouting, concreteIndex);
                         }
@@ -1287,24 +1149,13 @@
                             String concreteIndex = failureIndex.getName();
                             routings = collectRoutings(routings, paramRouting, norouting, concreteIndex);
                         }
-=======
-                if (dataStream.getIndices() != null) {
-                    for (int i = 0, n = dataStream.getIndices().size(); i < n; i++) {
-                        Index index = dataStream.getIndices().get(i);
-                        String concreteIndex = index.getName();
-                        routings = collectRoutings(routings, paramRouting, norouting, concreteIndex);
->>>>>>> 930a99cc
                     }
                 }
             } else {
                 // Index
-<<<<<<< HEAD
                 assert expression.selector() == null || IndexComponentSelector.DATA.equals(expression.selector())
                     : "Concrete index is being resolved with a selector other than [data] which is illegal";
                 routings = collectRoutings(routings, paramRouting, norouting, expression.resource());
-=======
-                routings = collectRoutings(routings, paramRouting, norouting, expression);
->>>>>>> 930a99cc
             }
 
         }
@@ -1357,7 +1208,6 @@
      * @param aliasesOrIndices the array containing index names
      * @return true if the provided array maps to all indices, false otherwise
      */
-<<<<<<< HEAD
     public static boolean isAllIndicesExpression(Collection<ResolvedExpression> aliasesOrIndices) {
         return isAllIndices(aliasesOrIndices, ResolvedExpression::resource);
     }
@@ -1369,8 +1219,6 @@
      * @param aliasesOrIndices the array containing index names
      * @return true if the provided array maps to all indices, false otherwise
      */
-=======
->>>>>>> 930a99cc
     public static boolean isAllIndices(Collection<String> aliasesOrIndices) {
         // PRTODO: Unlike isAllIndicesExpression, this will not match _all::data as an all indices pattern
         return isAllIndices(aliasesOrIndices, Function.identity());
@@ -1483,6 +1331,21 @@
                 // Allows callers to handle IndexNotFoundException differently based on whether data streams were excluded.
                 infe.addMetadata(EXCLUDED_DATA_STREAMS_KEY, "true");
                 throw infe;
+            }
+        }
+        if (context.options.allowSelectors()) {
+            // PRTODO: If a user puts index::* then this will break since previous steps will produce index::failures which is invalid
+            // Ensure that the selectors are present and that they are compatible with the abstractions they are used with
+            IndexComponentSelector selector = null; // PRTODO ???
+            assert selector != null : "Earlier logic should have parsed selectors or added the default selectors already";
+            if (indexAbstraction.isDataStreamRelated() == false && IndexComponentSelector.FAILURES.equals(selector)) {
+                // If you aren't data stream related you cannot use ::failures
+                if (ignoreUnavailable) {
+                    return false;
+                } else {
+                    // Return the expression with the selector on it since the selector is the part that is incorrect
+                    throw notFoundException(expression.getWithSelector());
+                }
             }
         }
         return true;
@@ -1675,24 +1538,15 @@
          * Returns all the indices, data streams, and aliases, considering the open/closed, system, and hidden context parameters.
          * Depending on the context, returns the names of the data streams themselves or their backing indices.
          */
-<<<<<<< HEAD
         public static Collection<ResolvedExpression> resolveAll(Context context, EnumSet<IndexComponentSelector> selectors) {
             List<ResolvedExpression> concreteIndices = resolveEmptyOrTrivialWildcard(context, selectors);
-=======
-        public static Collection<String> resolveAll(Context context) {
-            List<String> concreteIndices = resolveEmptyOrTrivialWildcard(context);
->>>>>>> 930a99cc
 
             if (context.includeDataStreams() == false && context.getOptions().ignoreAliases()) {
                 return concreteIndices;
             }
 
-<<<<<<< HEAD
-            Stream<Tuple<IndexAbstraction, IndexComponentSelector>> ias = context.getState()
-=======
             Set<String> resolved = new HashSet<>(concreteIndices.size());
             context.getState()
->>>>>>> 930a99cc
                 .metadata()
                 .getIndicesLookup()
                 .values()
@@ -1700,7 +1554,6 @@
                 .filter(ia -> context.getOptions().expandWildcardsHidden() || ia.isHidden() == false)
                 .filter(ia -> shouldIncludeIfDataStream(ia, context) || shouldIncludeIfAlias(ia, context))
                 .filter(ia -> ia.isSystem() == false || context.systemIndexAccessPredicate.test(ia.getName()))
-<<<<<<< HEAD
                 .flatMap(ia -> {
                     // We propagate the selectors here because expandToOpenClosed needs them when it
                     // converts any data streams into concrete indices for verifying they are open/closed/etc...
@@ -1721,10 +1574,8 @@
                         // No selectors present, set it null
                         return Stream.of(new Tuple<>(ia, null));
                     }
-                });
-=======
+                })
                 .forEach(ia -> resolved.addAll(expandToOpenClosed(context, ia)));
->>>>>>> 930a99cc
 
             resolved.addAll(concreteIndices);
             return resolved;
@@ -1738,64 +1589,6 @@
             return context.getOptions().ignoreAliases() == false && ia.getType() == Type.ALIAS;
         }
 
-<<<<<<< HEAD
-        /**
-         * Returns all the existing resource (index, alias and datastream) names that the {@param expressions} list resolves to.
-         * The passed-in {@param expressions} can contain wildcards and exclusions, as well as plain resource names.
-         * <br>
-         * The return is a {@code Collection} (usually a {@code Set} but can also be a {@code List}, for performance reasons) of plain
-         * resource names only. All the returned resources are "accessible", in the given context, i.e. the resources exist
-         * and are not an alias or a datastream if the context does not permit it.
-         * Wildcard expressions, depending on the context:
-         * <ol>
-         *   <li>might throw an exception if they don't resolve to anything</li>
-         *   <li>might not resolve to hidden or system resources (but plain names can refer to hidden or system resources)</li>
-         *   <li>might resolve to aliases and datastreams, and it could be (depending on the context) that their backing indices are what's
-         * ultimately returned, instead of the alias or datastream name</li>
-         * </ol>
-         */
-        public static Collection<ResolvedExpression> resolve(Context context, List<ResolvedExpression> expressions) {
-            ExpressionList expressionList = new ExpressionList(context, expressions);
-            // fast exit if there are no wildcards to evaluate
-            if (expressionList.hasWildcard() == false) {
-                return expressions;
-            }
-            Set<ResolvedExpression> result = new HashSet<>();
-            for (ExpressionList.Expression expression : expressionList) {
-                if (expression.isWildcard()) {
-                    Stream<IndexAbstraction> matchingResources = matchResourcesToWildcard(context, expression.get());
-                    Stream<Tuple<IndexAbstraction, IndexComponentSelector>> matchingSelectedResources = expandSelectors(
-                        context,
-                        expression,
-                        matchingResources
-                    );
-                    Stream<ResolvedExpression> matchingOpenClosedNames = expandToOpenClosed(context, matchingSelectedResources);
-                    AtomicBoolean emptyWildcardExpansion = new AtomicBoolean(false);
-                    if (context.getOptions().allowNoIndices() == false) {
-                        emptyWildcardExpansion.set(true);
-                        matchingOpenClosedNames = matchingOpenClosedNames.peek(x -> emptyWildcardExpansion.set(false));
-                    }
-                    if (expression.isExclusion()) {
-                        matchingOpenClosedNames.forEachOrdered(result::remove);
-                    } else {
-                        matchingOpenClosedNames.forEachOrdered(result::add);
-                    }
-                    if (emptyWildcardExpansion.get()) {
-                        throw notFoundException(expression.get());
-                    }
-                } else {
-                    if (expression.isExclusion()) {
-                        result.remove(new ResolvedExpression(expression.get(), expression.expression().selector()));
-                    } else {
-                        result.add(expression.expression());
-                    }
-                }
-            }
-            return result;
-        }
-
-=======
->>>>>>> 930a99cc
         private static IndexMetadata.State excludeState(IndicesOptions options) {
             final IndexMetadata.State excludeState;
             if (options.expandWildcardsOpen() && options.expandWildcardsClosed()) {
@@ -1927,134 +1720,71 @@
          * Data streams and aliases are interpreted to refer to multiple indices,
          * then all index resources are filtered by their open/closed status.
          */
-<<<<<<< HEAD
-        private static Stream<ResolvedExpression> expandToOpenClosed(
-            Context context,
-            Stream<Tuple<IndexAbstraction, IndexComponentSelector>> resources
-        ) {
+        private static Set<ResolvedExpression> expandToOpenClosed(Context context, IndexAbstraction indexAbstraction, IndexComponentSelector selector) {
             final IndexMetadata.State excludeState = excludeState(context.getOptions());
-            return resources.flatMap(tuple -> {
-                IndexAbstraction indexAbstraction = tuple.v1();
-                IndexComponentSelector selector = tuple.v2();
-                if (context.isPreserveAliases() && indexAbstraction.getType() == Type.ALIAS) {
-                    return Stream.of(new ResolvedExpression(indexAbstraction.getName(), selector));
-                } else if (context.isPreserveDataStreams() && indexAbstraction.getType() == Type.DATA_STREAM) {
-                    return Stream.of(new ResolvedExpression(indexAbstraction.getName(), selector));
-                } else {
-                    Stream<IndexMetadata> indicesStateStream = Stream.of();
-                    if (shouldIncludeRegularIndices(context.getOptions(), selector)) {
-                        indicesStateStream = indexAbstraction.getIndices().stream().map(context.state.metadata()::index);
-                    }
-                    if (shouldIncludeFailureIndices(context.getOptions(), selector)) {
-                        if (indexAbstraction.getType() == Type.ALIAS && indexAbstraction.isDataStreamRelated()) {
-                            Set<DataStream> aliasDataStreams = getAliasDataStreams(
-                                indexAbstraction,
-                                context.state.metadata().getIndicesLookup()
-                            );
-                            indicesStateStream = Stream.concat(
-                                indicesStateStream,
-                                aliasDataStreams.stream()
-                                    .flatMap(ds -> ds.getFailureIndices().getIndices().stream())
-                                    .map(context.state.metadata()::index)
-                            );
-                        } else if (indexAbstraction.getType() == Type.DATA_STREAM) {
-                            DataStream dataStream = (DataStream) indexAbstraction;
-                            indicesStateStream = Stream.concat(
-                                indicesStateStream,
-                                dataStream.getFailureIndices().getIndices().stream().map(context.state.metadata()::index)
-                            );
-=======
-        private static Set<String> expandToOpenClosed(Context context, IndexAbstraction indexAbstraction) {
-            final IndexMetadata.State excludeState = excludeState(context.getOptions());
-            Set<String> resources = new HashSet<>();
+            Set<ResolvedExpression> resources = new HashSet<>();
             if (context.isPreserveAliases() && indexAbstraction.getType() == Type.ALIAS) {
-                resources.add(indexAbstraction.getName());
+                resources.add(new ResolvedExpression(indexAbstraction.getName(), selector));
             } else if (context.isPreserveDataStreams() && indexAbstraction.getType() == Type.DATA_STREAM) {
-                resources.add(indexAbstraction.getName());
+                resources.add(new ResolvedExpression(indexAbstraction.getName(), selector));
             } else {
-                if (shouldIncludeRegularIndices(context.getOptions())) {
+                if (shouldIncludeRegularIndices(context.getOptions(), selector)) {
                     for (int i = 0, n = indexAbstraction.getIndices().size(); i < n; i++) {
                         Index index = indexAbstraction.getIndices().get(i);
                         IndexMetadata indexMetadata = context.state.metadata().index(index);
                         if (indexMetadata.getState() != excludeState) {
-                            resources.add(index.getName());
->>>>>>> 930a99cc
+                            resources.add(new ResolvedExpression(index.getName(), context.options.allowSelectors() ? IndexComponentSelector.DATA : null));
                         }
                     }
                 }
-                if (indexAbstraction.getType() == Type.DATA_STREAM && shouldIncludeFailureIndices(context.getOptions())) {
-                    DataStream dataStream = (DataStream) indexAbstraction;
-                    for (int i = 0, n = dataStream.getFailureIndices().getIndices().size(); i < n; i++) {
-                        Index index = dataStream.getFailureIndices().getIndices().get(i);
-                        IndexMetadata indexMetadata = context.state.metadata().index(index);
-                        if (indexMetadata.getState() != excludeState) {
-                            resources.add(index.getName());
+                if (shouldIncludeFailureIndices(context.getOptions(), selector)) {
+                    if (indexAbstraction.getType() == Type.ALIAS && indexAbstraction.isDataStreamRelated()) {
+                        Set<DataStream> aliasDataStreams = getAliasDataStreams(
+                            indexAbstraction,
+                            context.state.metadata().getIndicesLookup()
+                        );
+                        for (DataStream ds : aliasDataStreams) {
+                            List<Index> failureIndices = ds.getFailureIndices().getIndices();
+                            for (int i = 0; i < failureIndices.size(); i++) {
+                                Index index = failureIndices.get(i);
+                                resources.add(new ResolvedExpression(index.getName(), context.options.allowSelectors() ? IndexComponentSelector.DATA : null));
+                            }
+                        }
+                    } else if (indexAbstraction.getType() == Type.DATA_STREAM) {
+                        DataStream dataStream = (DataStream) indexAbstraction;
+                        for (int i = 0, n = dataStream.getFailureIndices().getIndices().size(); i < n; i++) {
+                            Index index = dataStream.getFailureIndices().getIndices().get(i);
+                            IndexMetadata indexMetadata = context.state.metadata().index(index);
+                            if (indexMetadata.getState() != excludeState) {
+                                resources.add(new ResolvedExpression(index.getName(), context.options.allowSelectors() ? IndexComponentSelector.DATA : null));
+                            }
                         }
                     }
-<<<<<<< HEAD
-                    // After resolving this abstraction to its concrete indices, mark those concrete indices with the ::data selector if
-                    // selectors are allowed. This is because indices cannot handle anything other than ::data, and it's possible that we
-                    // surfaced index results from abstractions that support other selectors.
-                    return indicesStateStream.map(
-                        indexMeta -> new ResolvedExpression(
-                            indexMeta.getIndex().getName(),
-                            context.options.allowSelectors() ? IndexComponentSelector.DATA : null
-                        )
-                    );
-=======
->>>>>>> 930a99cc
                 }
             }
             return resources;
         }
 
-<<<<<<< HEAD
         private static List<ResolvedExpression> resolveEmptyOrTrivialWildcard(Context context, EnumSet<IndexComponentSelector> selectors) {
-            final String[] allIndices = resolveEmptyOrTrivialWildcardToAllIndices(
-                context.getOptions(),
-                context.getState().metadata(),
-                selectors
-            );
-            Stream<String> indicesStream;
+            final String[] allIndices = resolveEmptyOrTrivialWildcardToAllIndices(context.getOptions(), context.getState().metadata(),
+                selectors);
+            List<String> indices;
             if (context.systemIndexAccessLevel == SystemIndexAccessLevel.ALL) {
-                indicesStream = Arrays.stream(allIndices);
+                indices = List.of(allIndices);
             } else {
-                indicesStream = resolveEmptyOrTrivialWildcardWithAllowedSystemIndices(context, allIndices);
-            }
-            if (context.options.allowSelectors()) {
-                // These only have values if the ::data selector was in the enum set, and they only support the ::data selector
-                return indicesStream.map(idx -> new ResolvedExpression(idx, IndexComponentSelector.DATA)).toList();
-            } else {
-                return indicesStream.map(ResolvedExpression::new).toList();
-            }
-        }
-
-        private static Stream<String> resolveEmptyOrTrivialWildcardWithAllowedSystemIndices(Context context, String[] allIndices) {
-            return Arrays.stream(allIndices).filter(name -> {
-                if (name.startsWith(".")) {
-                    IndexAbstraction abstraction = context.state.metadata().getIndicesLookup().get(name);
-                    assert abstraction != null : "null abstraction for " + name + " but was in array of all indices";
-                    if (abstraction.isSystem()) {
-                        if (context.netNewSystemIndexPredicate.test(name)) {
-                            if (SystemIndexAccessLevel.BACKWARDS_COMPATIBLE_ONLY.equals(context.systemIndexAccessLevel)) {
-                                return false;
-                            } else {
-                                return context.systemIndexAccessPredicate.test(name);
-                            }
-                        } else if (abstraction.getType() == Type.DATA_STREAM || abstraction.getParentDataStream() != null) {
-                            return context.systemIndexAccessPredicate.test(name);
-                        }
-                    } else {
-                        return true;
-                    }
-=======
-        private static List<String> resolveEmptyOrTrivialWildcard(Context context) {
-            final String[] allIndices = resolveEmptyOrTrivialWildcardToAllIndices(context.getOptions(), context.getState().metadata());
-            if (context.systemIndexAccessLevel == SystemIndexAccessLevel.ALL) {
-                return List.of(allIndices);
-            } else {
-                return resolveEmptyOrTrivialWildcardWithAllowedSystemIndices(context, allIndices);
-            }
+                indices = resolveEmptyOrTrivialWildcardWithAllowedSystemIndices(context, allIndices);
+            }
+            List<ResolvedExpression> result = new ArrayList<>(indices.size());
+            boolean allowSelectors = context.options.allowSelectors();
+            for (int i = 0; i < indices.size(); i++) {
+                if (allowSelectors) {
+                    // These only have values if the ::data selector was in the enum set, and they only support the ::data selector
+                    result.add(new ResolvedExpression(indices.get(i), IndexComponentSelector.DATA));
+                } else {
+                    result.add(new ResolvedExpression(indices.get(i)));
+                }
+            }
+            return result;
         }
 
         private static List<String> resolveEmptyOrTrivialWildcardWithAllowedSystemIndices(Context context, String[] allIndices) {
@@ -2062,7 +1792,6 @@
             for (int i = 0; i < allIndices.length; i++) {
                 if (shouldIncludeIndexAbstraction(context, allIndices[i])) {
                     filteredIndices.add(allIndices[i]);
->>>>>>> 930a99cc
                 }
             }
             return filteredIndices;
@@ -2071,9 +1800,6 @@
         private static boolean shouldIncludeIndexAbstraction(Context context, String name) {
             if (name.startsWith(".") == false) {
                 return true;
-<<<<<<< HEAD
-            });
-=======
             }
 
             IndexAbstraction abstraction = context.state.metadata().getIndicesLookup().get(name);
@@ -2082,7 +1808,6 @@
                 return true;
             }
             return SystemResourceAccess.isSystemIndexAbstractionAccessible(context, abstraction);
->>>>>>> 930a99cc
         }
 
         private static String[] resolveEmptyOrTrivialWildcardToAllIndices(
@@ -2164,26 +1889,11 @@
             return resolveExpression(expression, System::currentTimeMillis);
         }
 
-<<<<<<< HEAD
-        static ResolvedExpression resolveExpression(ExpressionList.Expression expression, LongSupplier getTime) {
-            String result;
-            if (expression.isExclusion()) {
-                // accepts date-math exclusions that are of the form "-<...{}>", i.e. the "-" is outside the "<>" date-math template
-                result = "-" + resolveExpression(expression.get(), getTime);
-            } else {
-                result = resolveExpression(expression.get(), getTime);
-            }
-            return new ResolvedExpression(result, expression.expression().selector());
-        }
-
-        static String resolveExpression(String expression, LongSupplier getTime) {
-=======
         /**
          * Resolves a date math expression using the provided time. This method recognises a date math expression iff when they start with
          * <code>%3C</code> and end with <code>%3E</code>. Otherwise, it returns the expression intact.
          */
         public static String resolveExpression(String expression, LongSupplier getTime) {
->>>>>>> 930a99cc
             if (expression.startsWith(EXPRESSION_LEFT_BOUND) == false || expression.endsWith(EXPRESSION_RIGHT_BOUND) == false) {
                 return expression;
             }
@@ -2332,137 +2042,6 @@
         }
     }
 
-    /**
-     * In this class we collect the system access relevant code. The helper methods provide the following functionalities:
-     * - determining the access to a system index abstraction
-     * - verifying the access to system abstractions and adding the necessary warnings
-     * - determining the access to a system index based on its name
-     * WARNING: we have observed differences in how the access is determined. For now this behaviour is documented and preserved.
-     */
-    public static final class SystemResourceAccess {
-
-        private SystemResourceAccess() {
-            // Utility class
-        }
-
-        /**
-         * Checks if this system index abstraction should be included when resolving via {@link
-         * IndexNameExpressionResolver.WildcardExpressionResolver#resolveEmptyOrTrivialWildcardWithAllowedSystemIndices(Context, String[])}.
-         * NOTE: it behaves differently than {@link SystemResourceAccess#shouldExpandToSystemIndexAbstraction(Context, IndexAbstraction)}
-         * because in the case that the access level is BACKWARDS_COMPATIBLE_ONLY it does not include the net-new indices, this is
-         * questionable.
-         */
-<<<<<<< HEAD
-        public static List<ResolvedExpression> filterUnavailable(Context context, List<ResolvedExpression> expressions) {
-            ensureRemoteIndicesRequireIgnoreUnavailable(context.getOptions(), expressions);
-            List<ResolvedExpression> result = new ArrayList<>(expressions.size());
-            for (ExpressionList.Expression expression : new ExpressionList(context, expressions)) {
-                validateAliasOrIndex(expression);
-                if (expression.isWildcard() || expression.isExclusion() || ensureAliasOrIndexExists(context, expression)) {
-                    result.add(expression.expression());
-                }
-            }
-            return result;
-        }
-
-        /**
-         * This returns `true` if the given {@param name} is of a resource that exists.
-         * Otherwise, it returns `false` if the `ignore_unvailable` option is `true`, or, if `false`, it throws a "not found" type of
-         * exception.
-         */
-        @Nullable
-        private static boolean ensureAliasOrIndexExists(Context context, ExpressionList.Expression expression) {
-            String name = expression.get();
-            boolean ignoreUnavailable = context.getOptions().ignoreUnavailable();
-            IndexAbstraction indexAbstraction = context.getState().getMetadata().getIndicesLookup().get(name);
-            if (indexAbstraction == null) {
-                if (ignoreUnavailable) {
-                    return false;
-                } else {
-                    throw notFoundException(name);
-                }
-            }
-            // treat aliases as unavailable indices when ignoreAliases is set to true (e.g. delete index and update aliases api)
-            if (indexAbstraction.getType() == Type.ALIAS && context.getOptions().ignoreAliases()) {
-                if (ignoreUnavailable) {
-                    return false;
-                } else {
-                    throw aliasesNotSupportedException(name);
-                }
-            }
-            if (indexAbstraction.isDataStreamRelated() && context.includeDataStreams() == false) {
-                if (ignoreUnavailable) {
-=======
-        public static boolean isSystemIndexAbstractionAccessible(Context context, IndexAbstraction abstraction) {
-            assert abstraction.isSystem() : "We should only check this for system resources";
-            if (context.netNewSystemIndexPredicate.test(abstraction.getName())) {
-                if (SystemIndexAccessLevel.BACKWARDS_COMPATIBLE_ONLY.equals(context.systemIndexAccessLevel)) {
->>>>>>> 930a99cc
-                    return false;
-                } else {
-                    return context.systemIndexAccessPredicate.test(abstraction.getName());
-                }
-            } else if (abstraction.getType() == Type.DATA_STREAM || abstraction.getParentDataStream() != null) {
-                return context.systemIndexAccessPredicate.test(abstraction.getName());
-            }
-            if (context.options.allowSelectors()) {
-                // PRTODO: If a user puts index::* then this will break since previous steps will produce index::failures which is invalid
-                // Ensure that the selectors are present and that they are compatible with the abstractions they are used with
-                IndexComponentSelector selector = expression.expression().selector();
-                assert selector != null : "Earlier logic should have parsed selectors or added the default selectors already";
-                if (indexAbstraction.isDataStreamRelated() == false && IndexComponentSelector.FAILURES.equals(selector)) {
-                    // If you aren't data stream related you cannot use ::failures
-                    if (ignoreUnavailable) {
-                        return false;
-                    } else {
-                        // Return the expression with the selector on it since the selector is the part that is incorrect
-                        throw notFoundException(expression.getWithSelector());
-                    }
-                }
-            }
-            return true;
-        }
-
-<<<<<<< HEAD
-        private static void validateAliasOrIndex(ExpressionList.Expression expression) {
-            if (Strings.isEmpty(expression.expression().resource())) {
-                throw notFoundException(expression.get());
-            }
-            // Expressions can not start with an underscore. This is reserved for APIs. If the check gets here, the API
-            // does not exist and the path is interpreted as an expression. If the expression begins with an underscore,
-            // throw a specific error that is different from the [[IndexNotFoundException]], which is typically thrown
-            // if the expression can't be found.
-            if (expression.expression().resource().charAt(0) == '_') {
-                throw new InvalidIndexNameException(expression.get(), "must not start with '_'.");
-            }
-        }
-
-        private static void ensureRemoteIndicesRequireIgnoreUnavailable(IndicesOptions options, List<ResolvedExpression> indexExpressions) {
-            if (options.ignoreUnavailable()) {
-                return;
-            }
-            for (ResolvedExpression expression : indexExpressions) {
-                String index = expression.resource();
-                if (RemoteClusterAware.isRemoteIndexName(index)) {
-                    failOnRemoteIndicesNotIgnoringUnavailable(indexExpressions);
-                }
-            }
-        }
-
-        private static void failOnRemoteIndicesNotIgnoringUnavailable(List<ResolvedExpression> indexExpressions) {
-            List<String> crossClusterIndices = new ArrayList<>();
-            for (ResolvedExpression expression : indexExpressions) {
-                String index = expression.resource();
-                if (RemoteClusterAware.isRemoteIndexName(index)) {
-                    crossClusterIndices.add(expression.combined());
-                }
-            }
-            throw new IllegalArgumentException(
-                "Cross-cluster calls are not supported in this context but remote indices were requested: " + crossClusterIndices
-            );
-        }
-    }
-
     public static final class SelectorResolver {
         public static final String SELECTOR_SEPARATOR = "::";
 
@@ -2670,21 +2249,39 @@
     }
 
     /**
-     * Used to iterate expression lists and work out which expression item is a wildcard or an exclusion.
-     */
-    public static final class ExpressionList implements Iterable<ExpressionList.Expression> {
-        private final List<Expression> expressionsList;
-        private final boolean hasWildcard;
-
-        public record Expression(ResolvedExpression expression, boolean isWildcard, boolean isExclusion) {
-            public String get() {
-                if (isExclusion()) {
-                    // drop the leading "-" if exclusion because it is easier for callers to handle it like this
-                    return expression().resource().substring(1);
+     * In this class we collect the system access relevant code. The helper methods provide the following functionalities:
+     * - determining the access to a system index abstraction
+     * - verifying the access to system abstractions and adding the necessary warnings
+     * - determining the access to a system index based on its name
+     * WARNING: we have observed differences in how the access is determined. For now this behaviour is documented and preserved.
+     */
+    public static final class SystemResourceAccess {
+
+        private SystemResourceAccess() {
+            // Utility class
+        }
+
+        /**
+         * Checks if this system index abstraction should be included when resolving via {@link
+         * IndexNameExpressionResolver.WildcardExpressionResolver#resolveEmptyOrTrivialWildcardWithAllowedSystemIndices(Context, String[])}.
+         * NOTE: it behaves differently than {@link SystemResourceAccess#shouldExpandToSystemIndexAbstraction(Context, IndexAbstraction)}
+         * because in the case that the access level is BACKWARDS_COMPATIBLE_ONLY it does not include the net-new indices, this is
+         * questionable.
+         */
+        public static boolean isSystemIndexAbstractionAccessible(Context context, IndexAbstraction abstraction) {
+            assert abstraction.isSystem() : "We should only check this for system resources";
+            if (context.netNewSystemIndexPredicate.test(abstraction.getName())) {
+                if (SystemIndexAccessLevel.BACKWARDS_COMPATIBLE_ONLY.equals(context.systemIndexAccessLevel)) {
+                    return false;
                 } else {
-                    return expression().resource();
-                }
-=======
+                    return context.systemIndexAccessPredicate.test(abstraction.getName());
+                }
+            } else if (abstraction.getType() == Type.DATA_STREAM || abstraction.getParentDataStream() != null) {
+                return context.systemIndexAccessPredicate.test(abstraction.getName());
+            }
+            return true;
+        }
+
         /**
          * Historic, i.e. not net-new, system indices are included irrespective of the system access predicate
          * the system access predicate is based on the endpoint kind and HTTP request headers that identify the stack feature.
@@ -2742,34 +2339,9 @@
             }
             if (matchedIndex) {
                 handleMatchedSystemIndices(resolvedSystemIndices, resolvedSystemDataStreams, resolvedNetNewSystemIndices, threadContext);
->>>>>>> 930a99cc
-            }
-
-            public String getWithSelector() {
-                return get() + (expression().selector() == null
-                    ? ""
-                    : (SelectorResolver.SELECTOR_SEPARATOR + expression().selector().getKey()));
-            }
-        }
-
-<<<<<<< HEAD
-        /**
-         * Creates the expression iterable that can be used to easily check which expression item is a wildcard or an exclusion (or both).
-         * The {@param context} is used to check if wildcards ought to be considered or not.
-         */
-        public ExpressionList(Context context, List<ResolvedExpression> expressionStrings) {
-            List<Expression> expressionsList = new ArrayList<>(expressionStrings.size());
-            boolean wildcardSeen = false;
-            for (ResolvedExpression resolvedExpression : expressionStrings) {
-                String expressionString = resolvedExpression.resource;
-                boolean isExclusion = expressionString.startsWith("-") && wildcardSeen;
-                if (context.getOptions().expandWildcardExpressions() && isWildcard(expressionString)) {
-                    wildcardSeen = true;
-                    expressionsList.add(new Expression(resolvedExpression, true, isExclusion));
-                } else {
-                    expressionsList.add(new Expression(resolvedExpression, false, isExclusion));
-                }
-=======
+            }
+        }
+
         private static void handleMatchedSystemIndices(
             List<String> resolvedSystemIndices,
             Set<String> resolvedSystemDataStreams,
@@ -2791,7 +2363,6 @@
             }
             if (resolvedNetNewSystemIndices.isEmpty() == false) {
                 throw SystemIndices.netNewSystemIndexAccessException(threadContext, resolvedNetNewSystemIndices);
->>>>>>> 930a99cc
             }
         }
 
