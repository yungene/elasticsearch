--- conflicted
+++ resolved
@@ -241,13 +241,10 @@
     public static final TransportVersion RETRIEVERS_TELEMETRY_ADDED = def(8_765_00_0);
     public static final TransportVersion ESQL_CACHED_STRING_SERIALIZATION = def(8_766_00_0);
     public static final TransportVersion CHUNK_SENTENCE_OVERLAP_SETTING_ADDED = def(8_767_00_0);
-<<<<<<< HEAD
-    public static final TransportVersion CONVERT_FAILURE_STORE_OPTIONS_TO_SELECTOR_OPTIONS = def(8_768_00_0);
-=======
     public static final TransportVersion OPT_IN_ESQL_CCS_EXECUTION_INFO = def(8_768_00_0);
     public static final TransportVersion QUERY_RULE_TEST_API = def(8_769_00_0);
     public static final TransportVersion ESQL_PER_AGGREGATE_FILTER = def(8_770_00_0);
->>>>>>> d102659d
+    public static final TransportVersion CONVERT_FAILURE_STORE_OPTIONS_TO_SELECTOR_OPTIONS = def(8_771_00_0);
 
     /*
      * STOP! READ THIS FIRST! No, really,
