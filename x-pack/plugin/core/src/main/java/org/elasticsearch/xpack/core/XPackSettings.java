/*
 * Copyright Elasticsearch B.V. and/or licensed to Elasticsearch B.V. under one
 * or more contributor license agreements. Licensed under the Elastic License;
 * you may not use this file except in compliance with the Elastic License.
 */

package org.elasticsearch.xpack.core;

import org.elasticsearch.common.network.NetworkModule;
import org.elasticsearch.common.settings.Setting;
import org.elasticsearch.common.settings.Setting.Property;
import org.elasticsearch.xpack.core.security.SecurityField;
import org.elasticsearch.xpack.core.security.authc.support.Hasher;
import org.elasticsearch.xpack.core.ssl.SSLClientAuth;
import org.elasticsearch.xpack.core.ssl.SSLConfigurationSettings;
import org.elasticsearch.xpack.core.ssl.VerificationMode;

import javax.crypto.Cipher;
import javax.crypto.SecretKeyFactory;

import java.security.NoSuchAlgorithmException;
import java.util.ArrayList;
import java.util.Arrays;
import java.util.Collections;
import java.util.List;
import java.util.Locale;
import java.util.function.Function;

import static org.elasticsearch.xpack.core.security.SecurityField.USER_SETTING;

/**
 * A container for xpack setting constants.
 */
public class XPackSettings {

    private XPackSettings() {
        throw new IllegalStateException("Utility class should not be instantiated");
    }


    /**
     * Setting for controlling whether or not CCR is enabled.
     */
    public static final Setting<Boolean> CCR_ENABLED_SETTING = Setting.boolSetting("xpack.ccr.enabled", true, Property.NodeScope);

    /** Setting for enabling or disabling security. Defaults to true. */
    public static final Setting<Boolean> SECURITY_ENABLED = Setting.boolSetting("xpack.security.enabled", true, Setting.Property.NodeScope);

    /** Setting for enabling or disabling monitoring. Defaults to true if not a tribe node. */
    public static final Setting<Boolean> MONITORING_ENABLED = Setting.boolSetting("xpack.monitoring.enabled",
            // By default, monitoring is disabled on tribe nodes
            s -> String.valueOf(XPackClientActionPlugin.isTribeNode(s) == false && XPackClientActionPlugin.isTribeClientNode(s) == false),
            Setting.Property.NodeScope);

    /** Setting for enabling or disabling watcher. Defaults to true. */
    public static final Setting<Boolean> WATCHER_ENABLED = Setting.boolSetting("xpack.watcher.enabled", true, Setting.Property.NodeScope);

    /** Setting for enabling or disabling graph. Defaults to true. */
    public static final Setting<Boolean> GRAPH_ENABLED = Setting.boolSetting("xpack.graph.enabled", true, Setting.Property.NodeScope);

    /** Setting for enabling or disabling machine learning. Defaults to false. */
    public static final Setting<Boolean> MACHINE_LEARNING_ENABLED = Setting.boolSetting("xpack.ml.enabled", true,
            Setting.Property.NodeScope);

    /** Setting for enabling or disabling rollup. Defaults to true. */
    public static final Setting<Boolean> ROLLUP_ENABLED = Setting.boolSetting("xpack.rollup.enabled", true,
            Setting.Property.NodeScope);

    /** Setting for enabling or disabling auditing. Defaults to false. */
    public static final Setting<Boolean> AUDIT_ENABLED = Setting.boolSetting("xpack.security.audit.enabled", false,
            Setting.Property.NodeScope);

    /** Setting for enabling or disabling document/field level security. Defaults to true. */
    public static final Setting<Boolean> DLS_FLS_ENABLED = Setting.boolSetting("xpack.security.dls_fls.enabled", true,
            Setting.Property.NodeScope);

    /** Setting for enabling or disabling Logstash extensions. Defaults to true. */
    public static final Setting<Boolean> LOGSTASH_ENABLED = Setting.boolSetting("xpack.logstash.enabled", true,
            Setting.Property.NodeScope);

<<<<<<< HEAD
    /**
     * Setting for enabling or disabling the index lifecycle extension. Defaults to true.
     */
    public static final Setting<Boolean> INDEX_LIFECYCLE_ENABLED = Setting.boolSetting("xpack.ilm.enabled", true,
=======
    /** Setting for enabling or disabling Beats extensions. Defaults to true. */
    public static final Setting<Boolean> BEATS_ENABLED = Setting.boolSetting("xpack.beats.enabled", true,
>>>>>>> 38bc87c6
        Setting.Property.NodeScope);

    /** Setting for enabling or disabling TLS. Defaults to false. */
    public static final Setting<Boolean> TRANSPORT_SSL_ENABLED = Setting.boolSetting("xpack.security.transport.ssl.enabled", false,
            Property.NodeScope);

    /** Setting for enabling or disabling http ssl. Defaults to false. */
    public static final Setting<Boolean> HTTP_SSL_ENABLED = Setting.boolSetting("xpack.security.http.ssl.enabled", false,
            Setting.Property.NodeScope);

    /** Setting for enabling or disabling the reserved realm. Defaults to true */
    public static final Setting<Boolean> RESERVED_REALM_ENABLED_SETTING = Setting.boolSetting("xpack.security.authc.reserved_realm.enabled",
            true, Setting.Property.NodeScope);

    /** Setting for enabling or disabling the token service. Defaults to true */
    public static final Setting<Boolean> TOKEN_SERVICE_ENABLED_SETTING = Setting.boolSetting("xpack.security.authc.token.enabled", (s) -> {
        if (NetworkModule.HTTP_ENABLED.get(s)) {
            return XPackSettings.HTTP_SSL_ENABLED.getRaw(s);
        } else {
            return Boolean.TRUE.toString();
        }
    }, Setting.Property.NodeScope);

    /** Setting for enabling or disabling FIPS mode. Defaults to false */
    public static final Setting<Boolean> FIPS_MODE_ENABLED =
        Setting.boolSetting("xpack.security.fips_mode.enabled", false, Property.NodeScope);

    /** Setting for enabling or disabling sql. Defaults to true. */
    public static final Setting<Boolean> SQL_ENABLED = Setting.boolSetting("xpack.sql.enabled", true, Setting.Property.NodeScope);

    /*
     * SSL settings. These are the settings that are specifically registered for SSL. Many are private as we do not explicitly use them
     * but instead parse based on a prefix (eg *.ssl.*)
     */
    public static final List<String> DEFAULT_CIPHERS;

    static {
        List<String> ciphers = Arrays.asList("TLS_ECDHE_RSA_WITH_AES_128_CBC_SHA256", "TLS_ECDHE_ECDSA_WITH_AES_128_CBC_SHA256",
                "TLS_ECDHE_ECDSA_WITH_AES_128_CBC_SHA", "TLS_ECDHE_RSA_WITH_AES_128_CBC_SHA", "TLS_RSA_WITH_AES_128_CBC_SHA256",
                "TLS_RSA_WITH_AES_128_CBC_SHA");
        try {
            final boolean use256Bit = Cipher.getMaxAllowedKeyLength("AES") > 128;
            if (use256Bit) {
                List<String> strongerCiphers = new ArrayList<>(ciphers.size() * 2);
                strongerCiphers.addAll(Arrays.asList("TLS_ECDHE_RSA_WITH_AES_256_CBC_SHA384",
                        "TLS_ECDHE_ECDSA_WITH_AES_256_CBC_SHA384", "TLS_ECDHE_ECDSA_WITH_AES_256_CBC_SHA",
                        "TLS_ECDHE_RSA_WITH_AES_256_CBC_SHA", "TLS_RSA_WITH_AES_256_CBC_SHA256", "TLS_RSA_WITH_AES_256_CBC_SHA"));
                strongerCiphers.addAll(ciphers);
                ciphers = strongerCiphers;
            }
        } catch (NoSuchAlgorithmException e) {
            // ignore it here - there will be issues elsewhere and its not nice to throw in a static initializer
        }

        DEFAULT_CIPHERS = ciphers;
    }

    /*
     * Do not allow insecure hashing algorithms to be used for password hashing
     */
    public static final Setting<String> PASSWORD_HASHING_ALGORITHM = new Setting<>(
        "xpack.security.authc.password_hashing.algorithm", "bcrypt", Function.identity(), (v, s) -> {
        if (Hasher.getAvailableAlgoStoredHash().contains(v.toLowerCase(Locale.ROOT)) == false) {
            throw new IllegalArgumentException("Invalid algorithm: " + v + ". Valid values for password hashing are " +
                Hasher.getAvailableAlgoStoredHash().toString());
        } else if (v.regionMatches(true, 0, "pbkdf2", 0, "pbkdf2".length())) {
            try {
                SecretKeyFactory.getInstance("PBKDF2withHMACSHA512");
            } catch (NoSuchAlgorithmException e) {
                throw new IllegalArgumentException(
                    "Support for PBKDF2WithHMACSHA512 must be available in order to use any of the " +
                        "PBKDF2 algorithms for the [xpack.security.authc.password_hashing.algorithm] setting.", e);
            }
        }
    }, Setting.Property.NodeScope);

    public static final List<String> DEFAULT_SUPPORTED_PROTOCOLS = Arrays.asList("TLSv1.2", "TLSv1.1", "TLSv1");
    public static final SSLClientAuth CLIENT_AUTH_DEFAULT = SSLClientAuth.REQUIRED;
    public static final SSLClientAuth HTTP_CLIENT_AUTH_DEFAULT = SSLClientAuth.NONE;
    public static final VerificationMode VERIFICATION_MODE_DEFAULT = VerificationMode.FULL;

    // global settings that apply to everything!
    public static final String GLOBAL_SSL_PREFIX = "xpack.ssl.";
    private static final SSLConfigurationSettings GLOBAL_SSL = SSLConfigurationSettings.withPrefix(GLOBAL_SSL_PREFIX);

    // http specific settings
    public static final String HTTP_SSL_PREFIX = SecurityField.setting("http.ssl.");
    private static final SSLConfigurationSettings HTTP_SSL = SSLConfigurationSettings.withPrefix(HTTP_SSL_PREFIX);

    // transport specific settings
    public static final String TRANSPORT_SSL_PREFIX = SecurityField.setting("transport.ssl.");
    private static final SSLConfigurationSettings TRANSPORT_SSL = SSLConfigurationSettings.withPrefix(TRANSPORT_SSL_PREFIX);

    /** Returns all settings created in {@link XPackSettings}. */
    public static List<Setting<?>> getAllSettings() {
        ArrayList<Setting<?>> settings = new ArrayList<>();
        settings.addAll(GLOBAL_SSL.getAllSettings());
        settings.addAll(HTTP_SSL.getAllSettings());
        settings.addAll(TRANSPORT_SSL.getAllSettings());
        settings.add(SECURITY_ENABLED);
        settings.add(MONITORING_ENABLED);
        settings.add(GRAPH_ENABLED);
        settings.add(MACHINE_LEARNING_ENABLED);
        settings.add(AUDIT_ENABLED);
        settings.add(WATCHER_ENABLED);
        settings.add(DLS_FLS_ENABLED);
        settings.add(LOGSTASH_ENABLED);
        settings.add(TRANSPORT_SSL_ENABLED);
        settings.add(HTTP_SSL_ENABLED);
        settings.add(RESERVED_REALM_ENABLED_SETTING);
        settings.add(TOKEN_SERVICE_ENABLED_SETTING);
        settings.add(SQL_ENABLED);
        settings.add(USER_SETTING);
        settings.add(ROLLUP_ENABLED);
        settings.add(PASSWORD_HASHING_ALGORITHM);
        settings.add(INDEX_LIFECYCLE_ENABLED);
        return Collections.unmodifiableList(settings);
    }

}<|MERGE_RESOLUTION|>--- conflicted
+++ resolved
@@ -78,15 +78,14 @@
     public static final Setting<Boolean> LOGSTASH_ENABLED = Setting.boolSetting("xpack.logstash.enabled", true,
             Setting.Property.NodeScope);
 
-<<<<<<< HEAD
+    /** Setting for enabling or disabling Beats extensions. Defaults to true. */
+    public static final Setting<Boolean> BEATS_ENABLED = Setting.boolSetting("xpack.beats.enabled", true,
+        Setting.Property.NodeScope);
+
     /**
      * Setting for enabling or disabling the index lifecycle extension. Defaults to true.
      */
     public static final Setting<Boolean> INDEX_LIFECYCLE_ENABLED = Setting.boolSetting("xpack.ilm.enabled", true,
-=======
-    /** Setting for enabling or disabling Beats extensions. Defaults to true. */
-    public static final Setting<Boolean> BEATS_ENABLED = Setting.boolSetting("xpack.beats.enabled", true,
->>>>>>> 38bc87c6
         Setting.Property.NodeScope);
 
     /** Setting for enabling or disabling TLS. Defaults to false. */
