--- conflicted
+++ resolved
@@ -440,11 +440,7 @@
             ? includeAutomaton
             : Operations.minus(includeAutomaton, excludeAutomaton, Operations.DEFAULT_DETERMINIZE_WORK_LIMIT);
 
-<<<<<<< HEAD
-        return new CharacterRunAutomaton(Operations.determinize(finalAutomaton, Operations.DEFAULT_DETERMINIZE_WORK_LIMIT));
-=======
-        return new CharacterRunAutomaton(MinimizationOperations.minimize(finalAutomaton, Operations.DEFAULT_DETERMINIZE_WORK_LIMIT));
->>>>>>> 8db6a657
+        return new CharacterRunAutomaton(MinimizationOperations.minimize(Operations.determinize(finalAutomaton, Operations.DEFAULT_DETERMINIZE_WORK_LIMIT)));
     }
 
     private static Automaton patternsToAutomaton(List<String> patterns) {
