--- conflicted
+++ resolved
@@ -359,9 +359,7 @@
             org.elasticsearch.cluster.coordination.NodeToolCliProvider,
             org.elasticsearch.index.shard.ShardToolCliProvider;
 
-<<<<<<< HEAD
+    uses org.elasticsearch.immutablestate.ImmutableClusterStateHandlerProvider;
+
     provides org.apache.lucene.codecs.PostingsFormat with org.elasticsearch.lucene.codec.bloom.BloomFilteringPostingsFormat;
-=======
-    uses org.elasticsearch.immutablestate.ImmutableClusterStateHandlerProvider;
->>>>>>> b7902568
 }