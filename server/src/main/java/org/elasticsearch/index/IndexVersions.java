/*
 * Copyright Elasticsearch B.V. and/or licensed to Elasticsearch B.V. under one
 * or more contributor license agreements. Licensed under the "Elastic License
 * 2.0", the "GNU Affero General Public License v3.0 only", and the "Server Side
 * Public License v 1"; you may not use this file except in compliance with, at
 * your election, the "Elastic License 2.0", the "GNU Affero General Public
 * License v3.0 only", or the "Server Side Public License, v 1".
 */

package org.elasticsearch.index;

import org.apache.lucene.util.Version;
import org.elasticsearch.ReleaseVersions;
import org.elasticsearch.core.Assertions;

import java.lang.reflect.Field;
import java.text.ParseException;
import java.util.Collection;
import java.util.Collections;
import java.util.HashMap;
import java.util.Map;
import java.util.NavigableMap;
import java.util.Set;
import java.util.TreeMap;
import java.util.TreeSet;
import java.util.function.IntFunction;

@SuppressWarnings("deprecation")
public class IndexVersions {

    /*
     * NOTE: IntelliJ lies!
     * This map is used during class construction, referenced by the registerIndexVersion method.
     * When all the index version constants have been registered, the map is cleared & never touched again.
     */
    @SuppressWarnings("UnusedAssignment")
    static TreeSet<Integer> IDS = new TreeSet<>();

    private static IndexVersion def(int id, Version luceneVersion) {
        if (IDS == null) throw new IllegalStateException("The IDS map needs to be present to call this method");

        if (IDS.add(id) == false) {
            throw new IllegalArgumentException("Version id " + id + " defined twice");
        }
        if (id < IDS.last()) {
            throw new IllegalArgumentException("Version id " + id + " is not defined in the right location. Keep constants sorted");
        }
        return new IndexVersion(id, luceneVersion);
    }

    // TODO: this is just a hack to allow to keep the V7 IndexVersion constants, during compilation. Remove
    private static Version parseUnchecked(String version) {
        try {
            return Version.parse(version);
        } catch (ParseException e) {
            throw new RuntimeException(e);
        }
    }

    public static final IndexVersion ZERO = def(0, Version.LATEST);

    public static final IndexVersion V_7_0_0 = def(7_00_00_99, parseUnchecked("8.0.0"));
    public static final IndexVersion V_7_1_0 = def(7_01_00_99, parseUnchecked("8.0.0"));
    public static final IndexVersion V_7_2_0 = def(7_02_00_99, parseUnchecked("8.0.0"));
    public static final IndexVersion V_7_2_1 = def(7_02_01_99, parseUnchecked("8.0.0"));
    public static final IndexVersion V_7_3_0 = def(7_03_00_99, parseUnchecked("8.1.0"));
    public static final IndexVersion V_7_4_0 = def(7_04_00_99, parseUnchecked("8.2.0"));
    public static final IndexVersion V_7_5_0 = def(7_05_00_99, parseUnchecked("8.3.0"));
    public static final IndexVersion V_7_5_2 = def(7_05_02_99, parseUnchecked("8.3.0"));
    public static final IndexVersion V_7_6_0 = def(7_06_00_99, parseUnchecked("8.4.0"));
    public static final IndexVersion V_7_7_0 = def(7_07_00_99, parseUnchecked("8.5.1"));
    public static final IndexVersion V_7_8_0 = def(7_08_00_99, parseUnchecked("8.5.1"));
    public static final IndexVersion V_7_9_0 = def(7_09_00_99, parseUnchecked("8.6.0"));
    public static final IndexVersion V_7_10_0 = def(7_10_00_99, parseUnchecked("8.7.0"));
    public static final IndexVersion V_7_11_0 = def(7_11_00_99, parseUnchecked("8.7.0"));
    public static final IndexVersion V_7_12_0 = def(7_12_00_99, parseUnchecked("8.8.0"));
    public static final IndexVersion V_7_13_0 = def(7_13_00_99, parseUnchecked("8.8.2"));
    public static final IndexVersion V_7_14_0 = def(7_14_00_99, parseUnchecked("8.9.0"));
    public static final IndexVersion V_7_15_0 = def(7_15_00_99, parseUnchecked("8.9.0"));
    public static final IndexVersion V_7_16_0 = def(7_16_00_99, parseUnchecked("8.10.1"));
    public static final IndexVersion V_7_17_0 = def(7_17_00_99, parseUnchecked("8.11.1"));
    public static final IndexVersion V_8_0_0 = def(8_00_00_99, Version.LUCENE_9_0_0);
    public static final IndexVersion V_8_1_0 = def(8_01_00_99, Version.LUCENE_9_0_0);
    public static final IndexVersion V_8_2_0 = def(8_02_00_99, Version.LUCENE_9_1_0);
    public static final IndexVersion V_8_3_0 = def(8_03_00_99, Version.LUCENE_9_2_0);
    public static final IndexVersion V_8_4_0 = def(8_04_00_99, Version.LUCENE_9_3_0);
    public static final IndexVersion V_8_5_0 = def(8_05_00_99, Version.LUCENE_9_4_1);
    public static final IndexVersion V_8_5_3 = def(8_05_03_99, Version.LUCENE_9_4_2);
    public static final IndexVersion V_8_6_0 = def(8_06_00_99, Version.LUCENE_9_4_2);
    public static final IndexVersion V_8_7_0 = def(8_07_00_99, Version.LUCENE_9_5_0);
    public static final IndexVersion V_8_8_0 = def(8_08_00_99, Version.LUCENE_9_6_0);
    public static final IndexVersion V_8_8_2 = def(8_08_02_99, Version.LUCENE_9_6_0);
    public static final IndexVersion V_8_9_0 = def(8_09_00_99, Version.LUCENE_9_7_0);
    public static final IndexVersion V_8_9_1 = def(8_09_01_99, Version.LUCENE_9_7_0);
    public static final IndexVersion V_8_10_0 = def(8_10_00_99, Version.LUCENE_9_7_0);
    /*
     * READ THE COMMENT BELOW THIS BLOCK OF DECLARATIONS BEFORE ADDING NEW INDEX VERSIONS
     * Detached index versions added below here.
     */
    public static final IndexVersion FIRST_DETACHED_INDEX_VERSION = def(8_500_000, Version.LUCENE_9_7_0);
    public static final IndexVersion NEW_SPARSE_VECTOR = def(8_500_001, Version.LUCENE_9_7_0);
    public static final IndexVersion SPARSE_VECTOR_IN_FIELD_NAMES_SUPPORT = def(8_500_002, Version.LUCENE_9_7_0);
    public static final IndexVersion UPGRADE_LUCENE_9_8 = def(8_500_003, Version.LUCENE_9_8_0);
    public static final IndexVersion ES_VERSION_8_12 = def(8_500_004, Version.LUCENE_9_8_0);
    public static final IndexVersion NORMALIZED_VECTOR_COSINE = def(8_500_005, Version.LUCENE_9_8_0);
    public static final IndexVersion UPGRADE_LUCENE_9_9 = def(8_500_006, Version.LUCENE_9_9_0);
    public static final IndexVersion NORI_DUPLICATES = def(8_500_007, Version.LUCENE_9_9_0);
    public static final IndexVersion UPGRADE_LUCENE_9_9_1 = def(8_500_008, Version.LUCENE_9_9_1);
    public static final IndexVersion ES_VERSION_8_12_1 = def(8_500_009, Version.LUCENE_9_9_1);
    public static final IndexVersion UPGRADE_8_12_1_LUCENE_9_9_2 = def(8_500_010, Version.LUCENE_9_9_2);
    public static final IndexVersion NEW_INDEXVERSION_FORMAT = def(8_501_0_00, Version.LUCENE_9_9_1);
    public static final IndexVersion UPGRADE_LUCENE_9_9_2 = def(8_502_0_00, Version.LUCENE_9_9_2);
    public static final IndexVersion TIME_SERIES_ID_HASHING = def(8_502_0_01, Version.LUCENE_9_9_2);
    public static final IndexVersion UPGRADE_TO_LUCENE_9_10 = def(8_503_0_00, Version.LUCENE_9_10_0);
    public static final IndexVersion TIME_SERIES_ROUTING_HASH_IN_ID = def(8_504_0_00, Version.LUCENE_9_10_0);
    public static final IndexVersion DEFAULT_DENSE_VECTOR_TO_INT8_HNSW = def(8_505_0_00, Version.LUCENE_9_10_0);
    public static final IndexVersion DOC_VALUES_FOR_IGNORED_META_FIELD = def(8_505_0_01, Version.LUCENE_9_10_0);
    public static final IndexVersion SOURCE_MAPPER_LOSSY_PARAMS_CHECK = def(8_506_0_00, Version.LUCENE_9_10_0);
    public static final IndexVersion SEMANTIC_TEXT_FIELD_TYPE = def(8_507_0_00, Version.LUCENE_9_10_0);
    public static final IndexVersion UPGRADE_TO_LUCENE_9_11 = def(8_508_0_00, Version.LUCENE_9_11_0);
    public static final IndexVersion UNIQUE_TOKEN_FILTER_POS_FIX = def(8_509_0_00, Version.LUCENE_9_11_0);
    public static final IndexVersion ADD_SECURITY_MIGRATION = def(8_510_0_00, Version.LUCENE_9_11_0);
    public static final IndexVersion UPGRADE_TO_LUCENE_9_11_1 = def(8_511_0_00, Version.LUCENE_9_11_1);
    public static final IndexVersion INDEX_SORTING_ON_NESTED = def(8_512_0_00, Version.LUCENE_9_11_1);
    public static final IndexVersion LENIENT_UPDATEABLE_SYNONYMS = def(8_513_0_00, Version.LUCENE_9_11_1);
    public static final IndexVersion ENABLE_IGNORE_MALFORMED_LOGSDB = def(8_514_0_00, Version.LUCENE_9_11_1);
    public static final IndexVersion MERGE_ON_RECOVERY_VERSION = def(8_515_0_00, Version.LUCENE_9_11_1);
    public static final IndexVersion UPGRADE_TO_LUCENE_9_12 = def(8_516_0_00, Version.LUCENE_9_12_0);
    public static final IndexVersion ENABLE_IGNORE_ABOVE_LOGSDB = def(8_517_0_00, Version.LUCENE_9_12_0);
    public static final IndexVersion ADD_ROLE_MAPPING_CLEANUP_MIGRATION = def(8_518_0_00, Version.LUCENE_9_12_0);
    public static final IndexVersion LOGSDB_DEFAULT_IGNORE_DYNAMIC_BEYOND_LIMIT_BACKPORT = def(8_519_0_00, Version.LUCENE_9_12_0);
    public static final IndexVersion TIME_BASED_K_ORDERED_DOC_ID_BACKPORT = def(8_520_0_00, Version.LUCENE_9_12_0);
    public static final IndexVersion V8_DEPRECATE_SOURCE_MODE_MAPPER = def(8_521_0_00, Version.LUCENE_9_12_0);
    public static final IndexVersion USE_SYNTHETIC_SOURCE_FOR_RECOVERY_BACKPORT = def(8_522_0_00, Version.LUCENE_9_12_0);
    public static final IndexVersion UPGRADE_TO_LUCENE_9_12_1 = def(8_523_0_00, parseUnchecked("9.12.1"));
    public static final IndexVersion INFERENCE_METADATA_FIELDS_BACKPORT = def(8_524_0_00, parseUnchecked("9.12.1"));
    public static final IndexVersion LOGSB_OPTIONAL_SORTING_ON_HOST_NAME_BACKPORT = def(8_525_0_00, parseUnchecked("9.12.1"));
    public static final IndexVersion USE_SYNTHETIC_SOURCE_FOR_RECOVERY_BY_DEFAULT_BACKPORT = def(8_526_0_00, parseUnchecked("9.12.1"));
    public static final IndexVersion SYNTHETIC_SOURCE_STORE_ARRAYS_NATIVELY_BACKPORT_8_X = def(8_527_0_00, Version.LUCENE_9_12_1);
    public static final IndexVersion UPGRADE_TO_LUCENE_10_0_0 = def(9_000_0_00, Version.LUCENE_10_0_0);
    public static final IndexVersion LOGSDB_DEFAULT_IGNORE_DYNAMIC_BEYOND_LIMIT = def(9_001_0_00, Version.LUCENE_10_0_0);
    public static final IndexVersion TIME_BASED_K_ORDERED_DOC_ID = def(9_002_0_00, Version.LUCENE_10_0_0);
    public static final IndexVersion DEPRECATE_SOURCE_MODE_MAPPER = def(9_003_0_00, Version.LUCENE_10_0_0);
    public static final IndexVersion USE_SYNTHETIC_SOURCE_FOR_RECOVERY = def(9_004_0_00, Version.LUCENE_10_0_0);
    public static final IndexVersion INFERENCE_METADATA_FIELDS = def(9_005_0_00, Version.LUCENE_10_0_0);
    public static final IndexVersion LOGSB_OPTIONAL_SORTING_ON_HOST_NAME = def(9_006_0_00, Version.LUCENE_10_0_0);
    public static final IndexVersion SOURCE_MAPPER_MODE_ATTRIBUTE_NOOP = def(9_007_0_00, Version.LUCENE_10_0_0);
    public static final IndexVersion HOSTNAME_DOC_VALUES_SPARSE_INDEX = def(9_008_0_00, Version.LUCENE_10_0_0);
    public static final IndexVersion UPGRADE_TO_LUCENE_10_1_0 = def(9_009_0_00, Version.LUCENE_10_1_0);
    public static final IndexVersion USE_SYNTHETIC_SOURCE_FOR_RECOVERY_BY_DEFAULT = def(9_010_00_0, Version.LUCENE_10_1_0);
    public static final IndexVersion TIMESTAMP_DOC_VALUES_SPARSE_INDEX = def(9_011_0_00, Version.LUCENE_10_1_0);
    public static final IndexVersion TIME_SERIES_ID_DOC_VALUES_SPARSE_INDEX = def(9_012_0_00, Version.LUCENE_10_1_0);
    public static final IndexVersion SYNTHETIC_SOURCE_STORE_ARRAYS_NATIVELY_KEYWORD = def(9_013_0_00, Version.LUCENE_10_1_0);
    public static final IndexVersion SYNTHETIC_SOURCE_STORE_ARRAYS_NATIVELY_IP = def(9_014_0_00, Version.LUCENE_10_1_0);
    public static final IndexVersion ADD_RESCORE_PARAMS_TO_QUANTIZED_VECTORS = def(9_015_0_00, Version.LUCENE_10_1_0);
    public static final IndexVersion SYNTHETIC_SOURCE_STORE_ARRAYS_NATIVELY_NUMBER = def(9_016_0_00, Version.LUCENE_10_1_0);
    public static final IndexVersion SYNTHETIC_SOURCE_STORE_ARRAYS_NATIVELY_BOOLEAN = def(9_017_0_00, Version.LUCENE_10_1_0);
    public static final IndexVersion RESCORE_PARAMS_ALLOW_ZERO_TO_QUANTIZED_VECTORS = def(9_018_0_00, Version.LUCENE_10_1_0);
    public static final IndexVersion SYNTHETIC_SOURCE_STORE_ARRAYS_NATIVELY_UNSIGNED_LONG = def(9_019_0_00, Version.LUCENE_10_1_0);
    public static final IndexVersion SYNTHETIC_SOURCE_STORE_ARRAYS_NATIVELY_SCALED_FLOAT = def(9_020_0_00, Version.LUCENE_10_1_0);
<<<<<<< HEAD

    public static final IndexVersion UPGRADE_TO_LUCENE_10_2_0 = def(9_050_00_0, Version.LUCENE_10_2_0);

=======
    public static final IndexVersion USE_LUCENE101_POSTINGS_FORMAT = def(9_021_0_00, Version.LUCENE_10_1_0);
>>>>>>> fbfc707d
    /*
     * STOP! READ THIS FIRST! No, really,
     *        ____ _____ ___  ____  _        ____  _____    _    ____    _____ _   _ ___ ____    _____ ___ ____  ____ _____ _
     *       / ___|_   _/ _ \|  _ \| |      |  _ \| ____|  / \  |  _ \  |_   _| | | |_ _/ ___|  |  ___|_ _|  _ \/ ___|_   _| |
     *       \___ \ | || | | | |_) | |      | |_) |  _|   / _ \ | | | |   | | | |_| || |\___ \  | |_   | || |_) \___ \ | | | |
     *        ___) || || |_| |  __/|_|      |  _ <| |___ / ___ \| |_| |   | | |  _  || | ___) | |  _|  | ||  _ < ___) || | |_|
     *       |____/ |_| \___/|_|   (_)      |_| \_\_____/_/   \_\____/    |_| |_| |_|___|____/  |_|   |___|_| \_\____/ |_| (_)
     *
     * A new index version should be added EVERY TIME a change is made to index metadata or data storage.
     * Each index version should only be used in a single merged commit (apart from the BwC versions copied from o.e.Version, ≤V_8_11_0).
     *
     * ADDING AN INDEX VERSION
     * To add a new index version, add a new constant at the bottom of the list, above this comment. Don't add other lines,
     * comments, etc. The version id has the following layout:
     *
     * M_NNN_S_PP
     *
     * M - The major version of Elasticsearch
     * NNN - The server version part
     * S - The subsidiary version part. It should always be 0 here, it is only used in subsidiary repositories.
     * PP - The patch version part
     *
     * To determine the id of the next IndexVersion constant, do the following:
     * - Use the same major version, unless bumping majors
     * - Bump the server version part by 1, unless creating a patch version
     * - Leave the subsidiary part as 0
     * - Bump the patch part if creating a patch version
     *
     * If a patch version is created, it should be placed sorted among the other existing constants.
     *
     * REVERTING AN INDEX VERSION
     *
     * If you revert a commit with an index version change, you MUST ensure there is a NEW index version representing the reverted
     * change. DO NOT let the index version go backwards, it must ALWAYS be incremented.
     *
     * DETERMINING INDEX VERSIONS FROM GIT HISTORY
     *
     * If your git checkout has the expected minor-version-numbered branches and the expected release-version tags then you can find the
     * index versions known by a particular release ...
     *
     *     git show v8.12.0:server/src/main/java/org/elasticsearch/index/IndexVersions.java | grep '= def'
     *
     * ... or by a particular branch ...
     *
     *     git show 8.12:server/src/main/java/org/elasticsearch/index/IndexVersions.java | grep '= def'
     *
     * ... and you can see which versions were added in between two versions too ...
     *
     *     git diff v8.12.0..main -- server/src/main/java/org/elasticsearch/index/IndexVersions.java
     *
     * In branches 8.7-8.11 see server/src/main/java/org/elasticsearch/index/IndexVersion.java for the equivalent definitions.
     */

    public static final IndexVersion MINIMUM_COMPATIBLE = V_8_0_0;
    public static final IndexVersion MINIMUM_READONLY_COMPATIBLE = V_7_0_0;

    static final NavigableMap<Integer, IndexVersion> VERSION_IDS = getAllVersionIds(IndexVersions.class);
    static final IndexVersion LATEST_DEFINED;
    static {
        LATEST_DEFINED = VERSION_IDS.lastEntry().getValue();

        // see comment on IDS field
        // now we're registered the index versions, we can clear the map
        IDS = null;
    }

    static NavigableMap<Integer, IndexVersion> getAllVersionIds(Class<?> cls) {
        Map<Integer, String> versionIdFields = new HashMap<>();
        NavigableMap<Integer, IndexVersion> builder = new TreeMap<>();

        Set<String> ignore = Set.of("ZERO", "MINIMUM_COMPATIBLE", "MINIMUM_READONLY_COMPATIBLE");

        for (Field declaredField : cls.getFields()) {
            if (declaredField.getType().equals(IndexVersion.class)) {
                String fieldName = declaredField.getName();
                if (ignore.contains(fieldName)) {
                    continue;
                }

                IndexVersion version;
                try {
                    version = (IndexVersion) declaredField.get(null);
                } catch (IllegalAccessException e) {
                    throw new AssertionError(e);
                }
                builder.put(version.id(), version);

                if (Assertions.ENABLED) {
                    // check the version number is unique
                    var sameVersionNumber = versionIdFields.put(version.id(), fieldName);
                    assert sameVersionNumber == null
                        : "Versions ["
                            + sameVersionNumber
                            + "] and ["
                            + fieldName
                            + "] have the same version number ["
                            + version.id()
                            + "]. Each IndexVersion should have a different version number";
                }
            }
        }

        return Collections.unmodifiableNavigableMap(builder);
    }

    static Collection<IndexVersion> getAllVersions() {
        return VERSION_IDS.values();
    }

    static final IntFunction<String> VERSION_LOOKUP = ReleaseVersions.generateVersionsLookup(IndexVersions.class, LATEST_DEFINED.id());

    // no instance
    private IndexVersions() {}
}<|MERGE_RESOLUTION|>--- conflicted
+++ resolved
@@ -158,13 +158,9 @@
     public static final IndexVersion RESCORE_PARAMS_ALLOW_ZERO_TO_QUANTIZED_VECTORS = def(9_018_0_00, Version.LUCENE_10_1_0);
     public static final IndexVersion SYNTHETIC_SOURCE_STORE_ARRAYS_NATIVELY_UNSIGNED_LONG = def(9_019_0_00, Version.LUCENE_10_1_0);
     public static final IndexVersion SYNTHETIC_SOURCE_STORE_ARRAYS_NATIVELY_SCALED_FLOAT = def(9_020_0_00, Version.LUCENE_10_1_0);
-<<<<<<< HEAD
+    public static final IndexVersion USE_LUCENE101_POSTINGS_FORMAT = def(9_021_0_00, Version.LUCENE_10_1_0);
 
     public static final IndexVersion UPGRADE_TO_LUCENE_10_2_0 = def(9_050_00_0, Version.LUCENE_10_2_0);
-
-=======
-    public static final IndexVersion USE_LUCENE101_POSTINGS_FORMAT = def(9_021_0_00, Version.LUCENE_10_1_0);
->>>>>>> fbfc707d
     /*
      * STOP! READ THIS FIRST! No, really,
      *        ____ _____ ___  ____  _        ____  _____    _    ____    _____ _   _ ___ ____    _____ ___ ____  ____ _____ _
