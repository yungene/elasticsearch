/*
 * Copyright Elasticsearch B.V. and/or licensed to Elasticsearch B.V. under one
 * or more contributor license agreements. Licensed under the "Elastic License
 * 2.0", the "GNU Affero General Public License v3.0 only", and the "Server Side
 * Public License v 1"; you may not use this file except in compliance with, at
 * your election, the "Elastic License 2.0", the "GNU Affero General Public
 * License v3.0 only", or the "Server Side Public License, v 1".
 */
package org.elasticsearch.repositories.gcs;

import fixture.gcs.FakeOAuth2HttpHandler;
import fixture.gcs.GoogleCloudStorageHttpHandler;

import com.google.api.client.http.HttpExecuteInterceptor;
import com.google.api.client.http.HttpRequestInitializer;
import com.google.api.gax.retrying.RetrySettings;
import com.google.cloud.ServiceOptions;
import com.google.cloud.http.HttpTransportOptions;
import com.google.cloud.storage.StorageException;
import com.google.cloud.storage.StorageOptions;
import com.sun.net.httpserver.HttpHandler;

import org.apache.http.HttpStatus;
import org.elasticsearch.ExceptionsHelper;
import org.elasticsearch.common.BackoffPolicy;
import org.elasticsearch.common.Strings;
import org.elasticsearch.common.UUIDs;
import org.elasticsearch.common.blobstore.BlobContainer;
import org.elasticsearch.common.blobstore.BlobPath;
import org.elasticsearch.common.blobstore.OptionalBytesReference;
import org.elasticsearch.common.blobstore.support.BlobContainerUtils;
import org.elasticsearch.common.bytes.BytesArray;
import org.elasticsearch.common.bytes.BytesReference;
import org.elasticsearch.common.io.Streams;
import org.elasticsearch.common.lucene.store.ByteArrayIndexInput;
import org.elasticsearch.common.lucene.store.InputStreamIndexInput;
import org.elasticsearch.common.network.InetAddresses;
import org.elasticsearch.common.settings.MockSecureSettings;
import org.elasticsearch.common.settings.Settings;
import org.elasticsearch.common.unit.ByteSizeValue;
import org.elasticsearch.common.util.BigArrays;
import org.elasticsearch.common.util.concurrent.CountDown;
import org.elasticsearch.core.Nullable;
import org.elasticsearch.core.SuppressForbidden;
import org.elasticsearch.core.TimeValue;
import org.elasticsearch.core.Tuple;
import org.elasticsearch.http.ResponseInjectingHttpHandler;
import org.elasticsearch.repositories.blobstore.AbstractBlobContainerRetriesTestCase;
import org.elasticsearch.repositories.blobstore.ESMockAPIBasedRepositoryIntegTestCase;
import org.elasticsearch.rest.RestStatus;
import org.elasticsearch.rest.RestUtils;
import org.elasticsearch.test.fixture.HttpHeaderParser;
import org.threeten.bp.Duration;

import java.io.IOException;
import java.io.InputStream;
import java.net.InetSocketAddress;
import java.net.SocketTimeoutException;
import java.util.Arrays;
import java.util.HashMap;
import java.util.Iterator;
import java.util.Locale;
import java.util.Map;
import java.util.Objects;
import java.util.Optional;
import java.util.Queue;
import java.util.concurrent.ConcurrentHashMap;
import java.util.concurrent.ConcurrentLinkedQueue;
import java.util.concurrent.atomic.AtomicBoolean;
import java.util.concurrent.atomic.AtomicInteger;
import java.util.concurrent.atomic.AtomicReference;

import static fixture.gcs.GoogleCloudStorageHttpHandler.parseMultipartRequestBody;
import static fixture.gcs.TestUtils.createServiceAccount;
import static java.nio.charset.StandardCharsets.UTF_8;
import static org.elasticsearch.repositories.blobstore.BlobStoreTestUtil.randomPurpose;
import static org.elasticsearch.repositories.blobstore.ESBlobStoreRepositoryIntegTestCase.randomBytes;
import static org.elasticsearch.repositories.gcs.GoogleCloudStorageBlobStore.MAX_DELETES_PER_BATCH;
import static org.elasticsearch.repositories.gcs.GoogleCloudStorageClientSettings.CREDENTIALS_FILE_SETTING;
import static org.elasticsearch.repositories.gcs.GoogleCloudStorageClientSettings.ENDPOINT_SETTING;
import static org.elasticsearch.repositories.gcs.GoogleCloudStorageClientSettings.READ_TIMEOUT_SETTING;
import static org.elasticsearch.repositories.gcs.GoogleCloudStorageClientSettings.TOKEN_URI_SETTING;
import static org.elasticsearch.test.hamcrest.OptionalMatchers.isPresent;
import static org.hamcrest.Matchers.anyOf;
import static org.hamcrest.Matchers.containsString;
import static org.hamcrest.Matchers.equalTo;
import static org.hamcrest.Matchers.greaterThan;
import static org.hamcrest.Matchers.instanceOf;
import static org.hamcrest.Matchers.is;
import static org.hamcrest.Matchers.lessThanOrEqualTo;
import static org.hamcrest.Matchers.notNullValue;

@SuppressForbidden(reason = "use a http server")
public class GoogleCloudStorageBlobContainerRetriesTests extends AbstractBlobContainerRetriesTestCase {

    private final Map<String, AtomicInteger> requestCounters = new ConcurrentHashMap<>();
    private String endpointUrlOverride;

    private String httpServerUrl() {
        assertThat(httpServer, notNullValue());
        InetSocketAddress address = httpServer.getAddress();
        return "http://" + InetAddresses.toUriString(address.getAddress()) + ":" + address.getPort();
    }

    private String getEndpointUrl() {
        return endpointUrlOverride != null ? endpointUrlOverride : httpServerUrl();
    }

    @Override
    protected String downloadStorageEndpoint(BlobContainer container, String blob) {
        return "/download/storage/v1/b/bucket/o/" + container.path().buildAsString() + blob;
    }

    @Override
    protected String bytesContentType() {
        return "application/octet-stream";
    }

    @Override
    protected Class<? extends Exception> unresponsiveExceptionType() {
        return StorageException.class;
    }

    @Override
    protected BlobContainer createBlobContainer(
        final @Nullable Integer maxRetries,
        final @Nullable TimeValue readTimeout,
        final @Nullable Boolean disableChunkedEncoding,
        final @Nullable Integer maxConnections,
        final @Nullable ByteSizeValue bufferSize,
        final @Nullable Integer maxBulkDeletes,
<<<<<<< HEAD
        BlobPath blobContainerPath
=======
        final @Nullable BlobPath blobContainerPath
>>>>>>> 47e352fd
    ) {
        final Settings.Builder clientSettings = Settings.builder();
        final String client = randomAlphaOfLength(5).toLowerCase(Locale.ROOT);
        clientSettings.put(ENDPOINT_SETTING.getConcreteSettingForNamespace(client).getKey(), getEndpointUrl());
        clientSettings.put(TOKEN_URI_SETTING.getConcreteSettingForNamespace(client).getKey(), httpServerUrl() + "/token");
        if (readTimeout != null) {
            clientSettings.put(READ_TIMEOUT_SETTING.getConcreteSettingForNamespace(client).getKey(), readTimeout);
        }

        final MockSecureSettings secureSettings = new MockSecureSettings();
        secureSettings.setFile(CREDENTIALS_FILE_SETTING.getConcreteSettingForNamespace(client).getKey(), createServiceAccount(random()));
        clientSettings.setSecureSettings(secureSettings);

        final GoogleCloudStorageService service = new GoogleCloudStorageService() {
            @Override
            StorageOptions createStorageOptions(
                final GoogleCloudStorageClientSettings gcsClientSettings,
                final HttpTransportOptions httpTransportOptions
            ) {
                final HttpTransportOptions requestCountingHttpTransportOptions = new HttpTransportOptions(
                    HttpTransportOptions.newBuilder()
                        .setConnectTimeout(httpTransportOptions.getConnectTimeout())
                        .setHttpTransportFactory(httpTransportOptions.getHttpTransportFactory())
                        .setReadTimeout(httpTransportOptions.getReadTimeout())
                ) {
                    @Override
                    public HttpRequestInitializer getHttpRequestInitializer(ServiceOptions<?, ?> serviceOptions) {
                        // Add initializer/interceptor without interfering with any pre-existing ones
                        HttpRequestInitializer httpRequestInitializer = httpTransportOptions.getHttpRequestInitializer(serviceOptions);
                        return request -> {
                            if (httpRequestInitializer != null) {
                                httpRequestInitializer.initialize(request);
                            }
                            HttpExecuteInterceptor interceptor = request.getInterceptor();
                            request.setInterceptor(req -> {
                                if (interceptor != null) {
                                    interceptor.intercept(req);
                                }
                                requestCounters.computeIfAbsent(request.getUrl().getRawPath(), (url) -> new AtomicInteger())
                                    .incrementAndGet();
                            });
                        };
                    }
                };
                final StorageOptions options = super.createStorageOptions(gcsClientSettings, requestCountingHttpTransportOptions);
                final RetrySettings.Builder retrySettingsBuilder = RetrySettings.newBuilder()
                    .setTotalTimeout(options.getRetrySettings().getTotalTimeout())
                    .setInitialRetryDelay(Duration.ofMillis(10L))
                    .setRetryDelayMultiplier(1.0d)
                    .setMaxRetryDelay(Duration.ofSeconds(1L))
                    .setJittered(false)
                    .setInitialRpcTimeout(Duration.ofSeconds(1))
                    .setRpcTimeoutMultiplier(options.getRetrySettings().getRpcTimeoutMultiplier())
                    .setMaxRpcTimeout(Duration.ofSeconds(1));
                if (maxRetries != null) {
                    retrySettingsBuilder.setMaxAttempts(maxRetries + 1);
                }
                return options.toBuilder()
                    .setStorageRetryStrategy(getRetryStrategy())
                    .setHost(options.getHost())
                    .setCredentials(options.getCredentials())
                    .setRetrySettings(retrySettingsBuilder.build())
                    .build();
            }
        };
        service.refreshAndClearCache(GoogleCloudStorageClientSettings.load(clientSettings.build()));

        httpServer.createContext("/token", new FakeOAuth2HttpHandler());
        final GoogleCloudStorageBlobStore blobStore = new GoogleCloudStorageBlobStore(
            "bucket",
            client,
            "repo",
            service,
            BigArrays.NON_RECYCLING_INSTANCE,
            randomIntBetween(1, 8) * 1024,
            BackoffPolicy.linearBackoff(TimeValue.timeValueMillis(1), 3, TimeValue.timeValueSeconds(1)),
            new GcsRepositoryStatsCollector()
        );

        return new GoogleCloudStorageBlobContainer(
            Objects.requireNonNullElse(blobContainerPath, randomBoolean() ? BlobPath.EMPTY : BlobPath.EMPTY.add("foo")),
            blobStore
        );
    }

    public void testShouldRetryOnConnectionRefused() {
        // port 1 should never be open
        endpointUrlOverride = "http://127.0.0.1:1";
        executeListBlobsAndAssertRetries();
    }

    public void testShouldRetryOnUnresolvableHost() {
        // https://www.rfc-editor.org/rfc/rfc2606.html#page-2
        endpointUrlOverride = "http://unresolvable.invalid";
        executeListBlobsAndAssertRetries();
    }

    private void executeListBlobsAndAssertRetries() {
        final int maxRetries = randomIntBetween(3, 5);
<<<<<<< HEAD
        final BlobContainer blobContainer = createBlobContainer(maxRetries, null, null, null, null, null, null);
=======
        final BlobContainer blobContainer = createBlobContainer(maxRetries, null, null, null, null, null);
>>>>>>> 47e352fd
        expectThrows(StorageException.class, () -> blobContainer.listBlobs(randomPurpose()));
        assertEquals(maxRetries + 1, requestCounters.get("/storage/v1/b/bucket/o").get());
    }

    public void testReadLargeBlobWithRetries() throws Exception {
        final int maxRetries = randomIntBetween(2, 10);
        final AtomicInteger countDown = new AtomicInteger(maxRetries);

<<<<<<< HEAD
        final BlobContainer blobContainer = createBlobContainer(maxRetries, null, null, null, null, null, null);
=======
        final BlobContainer blobContainer = createBlobContainer(maxRetries, null, null, null, null, null);
>>>>>>> 47e352fd

        // SDK reads in 2 MB chunks so we use twice that to simulate 2 chunks
        final byte[] bytes = randomBytes(1 << 22);
        httpServer.createContext(downloadStorageEndpoint(blobContainer, "large_blob_retries"), exchange -> {
            Streams.readFully(exchange.getRequestBody());
            exchange.getResponseHeaders().add("Content-Type", "application/octet-stream");
            final HttpHeaderParser.Range range = getRange(exchange);
            final int offset = Math.toIntExact(range.start());
            final byte[] chunk = Arrays.copyOfRange(bytes, offset, Math.toIntExact(Math.min(range.end() + 1, bytes.length)));
            exchange.sendResponseHeaders(RestStatus.OK.getStatus(), chunk.length);
            if (randomBoolean() && countDown.decrementAndGet() >= 0) {
                exchange.getResponseBody().write(chunk, 0, chunk.length - 1);
                exchange.close();
                return;
            }
            exchange.getResponseBody().write(chunk);
            exchange.close();
        });

        try (InputStream inputStream = blobContainer.readBlob(randomPurpose(), "large_blob_retries")) {
            assertArrayEquals(bytes, BytesReference.toBytes(Streams.readFully(inputStream)));
        }
    }

    public void testWriteBlobWithRetries() throws Exception {
        final int maxRetries = randomIntBetween(2, 10);
        final CountDown countDown = new CountDown(maxRetries);

<<<<<<< HEAD
        final BlobContainer blobContainer = createBlobContainer(maxRetries, null, null, null, null, null, null);
=======
        final BlobContainer blobContainer = createBlobContainer(maxRetries, null, null, null, null, null);
>>>>>>> 47e352fd
        final byte[] bytes = randomBlobContent();
        httpServer.createContext("/upload/storage/v1/b/bucket/o", safeHandler(exchange -> {
            assertThat(exchange.getRequestURI().getQuery(), containsString("uploadType=multipart"));
            if (countDown.countDown()) {
                Optional<Tuple<String, BytesReference>> content = parseMultipartRequestBody(exchange.getRequestBody());
                assertThat(content, isPresent());
                assertThat(content.get().v1(), equalTo(blobContainer.path().buildAsString() + "write_blob_max_retries"));
                if (Objects.deepEquals(bytes, BytesReference.toBytes(content.get().v2()))) {
                    byte[] response = Strings.format("""
                        {"bucket":"bucket","name":"%s"}
                        """, content.get().v1()).getBytes(UTF_8);
                    exchange.getResponseHeaders().add("Content-Type", "application/json");
                    exchange.sendResponseHeaders(RestStatus.OK.getStatus(), response.length);
                    exchange.getResponseBody().write(response);
                } else {
                    exchange.sendResponseHeaders(HttpStatus.SC_BAD_REQUEST, -1);
                }
                return;
            }
            if (randomBoolean()) {
                if (randomBoolean()) {
                    org.elasticsearch.core.Streams.readFully(
                        exchange.getRequestBody(),
                        new byte[randomIntBetween(1, Math.max(1, bytes.length - 1))]
                    );
                } else {
                    Streams.readFully(exchange.getRequestBody());
                    exchange.sendResponseHeaders(HttpStatus.SC_INTERNAL_SERVER_ERROR, -1);
                }
            }
        }));

        try (InputStream stream = new InputStreamIndexInput(new ByteArrayIndexInput("desc", bytes), bytes.length)) {
            blobContainer.writeBlob(randomPurpose(), "write_blob_max_retries", stream, bytes.length, false);
        }
        assertThat(countDown.isCountedDown(), is(true));
    }

    public void testWriteBlobWithReadTimeouts() {
        final byte[] bytes = randomByteArrayOfLength(randomIntBetween(10, 128));
        final TimeValue readTimeout = TimeValue.timeValueMillis(randomIntBetween(100, 500));
<<<<<<< HEAD
        final BlobContainer blobContainer = createBlobContainer(1, readTimeout, null, null, null, null, null);
=======
        final BlobContainer blobContainer = createBlobContainer(1, readTimeout, null, null, null, null);
>>>>>>> 47e352fd

        // HTTP server does not send a response
        httpServer.createContext("/upload/storage/v1/b/bucket/o", exchange -> {
            if (randomBoolean()) {
                if (randomBoolean()) {
                    org.elasticsearch.core.Streams.readFully(exchange.getRequestBody(), new byte[randomIntBetween(1, bytes.length - 1)]);
                } else {
                    Streams.readFully(exchange.getRequestBody());
                }
            }
        });

        Exception exception = expectThrows(StorageException.class, () -> {
            try (InputStream stream = new InputStreamIndexInput(new ByteArrayIndexInput("desc", bytes), bytes.length)) {
                blobContainer.writeBlob(randomPurpose(), "write_blob_timeout", stream, bytes.length, false);
            }
        });
        assertThat(exception.getMessage().toLowerCase(Locale.ROOT), containsString("read timed out"));

        assertThat(exception.getCause(), instanceOf(SocketTimeoutException.class));
        assertThat(exception.getCause().getMessage().toLowerCase(Locale.ROOT), containsString("read timed out"));
    }

    public void testWriteLargeBlob() throws IOException {
        final int defaultChunkSize = GoogleCloudStorageBlobStore.SDK_DEFAULT_CHUNK_SIZE;
        final int nbChunks = randomIntBetween(3, 5);
        final int lastChunkSize = randomIntBetween(1, defaultChunkSize - 1);
        final int totalChunks = nbChunks + 1;
        final byte[] data = randomBytes(defaultChunkSize * nbChunks + lastChunkSize);
        assertThat(data.length, greaterThan(GoogleCloudStorageBlobStore.LARGE_BLOB_THRESHOLD_BYTE_SIZE));

        logger.debug(
            "resumable upload is composed of [{}] total chunks ([{}] chunks of length [{}] and last chunk of length [{}]",
            totalChunks,
            nbChunks,
            defaultChunkSize,
            lastChunkSize
        );

        final int nbErrors = 2; // we want all requests to fail at least once
        final AtomicInteger countInits = new AtomicInteger(nbErrors);
        final AtomicInteger countUploads = new AtomicInteger(nbErrors * totalChunks);
        final AtomicBoolean allow410Gone = new AtomicBoolean(randomBoolean());
        final AtomicBoolean allowReadTimeout = new AtomicBoolean(rarely());
        final AtomicInteger bytesReceived = new AtomicInteger();
        final int wrongChunk = randomIntBetween(1, totalChunks);

        final AtomicReference<String> sessionUploadId = new AtomicReference<>(UUIDs.randomBase64UUID());
        logger.debug("starting with resumable upload id [{}]", sessionUploadId.get());

        final TimeValue readTimeout = allowReadTimeout.get() ? TimeValue.timeValueSeconds(3) : null;
<<<<<<< HEAD
        final BlobContainer blobContainer = createBlobContainer(nbErrors + 1, readTimeout, null, null, null, null, null);
=======
        final BlobContainer blobContainer = createBlobContainer(nbErrors + 1, readTimeout, null, null, null, null);
>>>>>>> 47e352fd

        httpServer.createContext("/upload/storage/v1/b/bucket/o", safeHandler(exchange -> {
            final BytesReference requestBody = Streams.readFully(exchange.getRequestBody());

            final Map<String, String> params = new HashMap<>();
            RestUtils.decodeQueryString(exchange.getRequestURI().getQuery(), 0, params);
            assertThat(params.get("uploadType"), equalTo("resumable"));

            if ("POST".equals(exchange.getRequestMethod())) {
                assertThat(params.get("name"), equalTo(blobContainer.path().buildAsString() + "write_large_blob"));
                if (countInits.decrementAndGet() <= 0) {
                    byte[] response = requestBody.utf8ToString().getBytes(UTF_8);
                    exchange.getResponseHeaders().add("Content-Type", "application/json");
                    exchange.getResponseHeaders()
                        .add(
                            "Location",
                            httpServerUrl() + "/upload/storage/v1/b/bucket/o?uploadType=resumable&upload_id=" + sessionUploadId.get()
                        );
                    exchange.sendResponseHeaders(RestStatus.OK.getStatus(), response.length);
                    exchange.getResponseBody().write(response);
                    return;
                }
                if (allowReadTimeout.get()) {
                    assertThat(wrongChunk, greaterThan(0));
                    return;
                }

            } else if ("PUT".equals(exchange.getRequestMethod())) {
                final String uploadId = params.get("upload_id");
                if (uploadId.equals(sessionUploadId.get()) == false) {
                    logger.debug("session id [{}] is gone", uploadId);
                    assertThat(wrongChunk, greaterThan(0));
                    exchange.sendResponseHeaders(HttpStatus.SC_GONE, -1);
                    return;
                }

                if (countUploads.get() == (wrongChunk * nbErrors)) {
                    if (allowReadTimeout.compareAndSet(true, false)) {
                        assertThat(wrongChunk, greaterThan(0));
                        return;
                    }
                    if (allow410Gone.compareAndSet(true, false)) {
                        final String newUploadId = UUIDs.randomBase64UUID(random());
                        logger.debug("chunk [{}] gone, updating session ids [{} -> {}]", wrongChunk, sessionUploadId.get(), newUploadId);
                        sessionUploadId.set(newUploadId);

                        // we must reset the counters because the whole object upload will be retried
                        countInits.set(nbErrors);
                        countUploads.set(nbErrors * totalChunks);
                        bytesReceived.set(0);

                        exchange.sendResponseHeaders(HttpStatus.SC_GONE, -1);
                        return;
                    }
                }

                final String contentRangeHeaderValue = exchange.getRequestHeaders().getFirst("Content-Range");
                final HttpHeaderParser.ContentRange contentRange = HttpHeaderParser.parseContentRangeHeader(contentRangeHeaderValue);
                assertNotNull("Invalid content range header: " + contentRangeHeaderValue, contentRange);

                if (contentRange.hasRange() == false) {
                    // Content-Range: */... is a status check
                    // https://cloud.google.com/storage/docs/performing-resumable-uploads#status-check
                    final int receivedSoFar = bytesReceived.get();
                    if (receivedSoFar > 0) {
                        exchange.getResponseHeaders().add("Range", Strings.format("bytes=0-%s", receivedSoFar));
                    }
                    exchange.getResponseHeaders().add("Content-Length", "0");
                    exchange.sendResponseHeaders(308 /* Resume Incomplete */, -1);
                    return;
                }

                if (countUploads.decrementAndGet() % 2 == 0) {

                    assertThat(Math.toIntExact(requestBody.length()), anyOf(equalTo(defaultChunkSize), equalTo(lastChunkSize)));

                    final int rangeStart = Math.toIntExact(contentRange.start());
                    final int rangeEnd = Math.toIntExact(contentRange.end());
                    assertThat(rangeEnd + 1 - rangeStart, equalTo(Math.toIntExact(requestBody.length())));
                    assertThat(new BytesArray(data, rangeStart, rangeEnd - rangeStart + 1), is(requestBody));
                    bytesReceived.updateAndGet(existing -> Math.max(existing, rangeEnd));

                    if (contentRange.size() != null) {
                        exchange.getResponseHeaders().add("x-goog-stored-content-length", String.valueOf(bytesReceived.get() + 1));
                        exchange.sendResponseHeaders(RestStatus.OK.getStatus(), -1);
                        return;
                    } else {
                        exchange.getResponseHeaders().add("Range", Strings.format("bytes=%s-%s", rangeStart, rangeEnd));
                        exchange.getResponseHeaders().add("Content-Length", "0");
                        exchange.sendResponseHeaders(308 /* Resume Incomplete */, -1);
                        return;
                    }
                }
            } else {
                ExceptionsHelper.maybeDieOnAnotherThread(
                    new AssertionError("Unexpected request" + exchange.getRequestMethod() + " " + exchange.getRequestURI())
                );
            }

            if (randomBoolean()) {
                exchange.sendResponseHeaders(HttpStatus.SC_INTERNAL_SERVER_ERROR, -1);
            }
        }));

        if (randomBoolean()) {
            try (InputStream stream = new InputStreamIndexInput(new ByteArrayIndexInput("desc", data), data.length)) {
                blobContainer.writeBlob(randomPurpose(), "write_large_blob", stream, data.length, false);
            }
        } else {
            blobContainer.writeMetadataBlob(randomPurpose(), "write_large_blob", false, randomBoolean(), out -> out.write(data));
        }

        assertThat(countInits.get(), equalTo(0));
        assertThat(countUploads.get(), equalTo(0));
        assertThat(allow410Gone.get(), is(false));
    }

    public void testDeleteBatchesAreSentIncrementally() throws Exception {
        // See com.google.cloud.storage.spi.v1.HttpStorageRpc.DefaultRpcBatch.MAX_BATCH_SIZE
        final int sdkMaxBatchSize = 100;
        final AtomicInteger receivedBatchRequests = new AtomicInteger();

        final int totalDeletes = randomIntBetween(MAX_DELETES_PER_BATCH - 1, MAX_DELETES_PER_BATCH * 2);
        final AtomicInteger pendingDeletes = new AtomicInteger();
        final Iterator<String> blobNamesIterator = new Iterator<>() {
            int totalDeletesSent = 0;

            @Override
            public boolean hasNext() {
                return totalDeletesSent < totalDeletes;
            }

            @Override
            public String next() {
                if (pendingDeletes.get() == MAX_DELETES_PER_BATCH) {
                    // Check that once MAX_DELETES_PER_BATCH deletes are enqueued the pending batch requests are sent
                    assertThat(receivedBatchRequests.get(), is(greaterThan(0)));
                    assertThat(receivedBatchRequests.get(), is(lessThanOrEqualTo(MAX_DELETES_PER_BATCH / sdkMaxBatchSize)));
                    receivedBatchRequests.set(0);
                    pendingDeletes.set(0);
                }

                pendingDeletes.incrementAndGet();
                return Integer.toString(totalDeletesSent++);
            }
        };
<<<<<<< HEAD
        final BlobContainer blobContainer = createBlobContainer(1, null, null, null, null, null, null);
=======
        final BlobContainer blobContainer = createBlobContainer(1, null, null, null, null, null);
>>>>>>> 47e352fd
        httpServer.createContext("/batch/storage/v1", safeHandler(exchange -> {
            assert pendingDeletes.get() <= MAX_DELETES_PER_BATCH;

            receivedBatchRequests.incrementAndGet();
            final StringBuilder batch = new StringBuilder();
            for (String line : Streams.readAllLines(exchange.getRequestBody())) {
                if (line.length() == 0 || line.startsWith("--") || line.toLowerCase(Locale.ROOT).startsWith("content")) {
                    batch.append(line).append("\r\n");
                } else if (line.startsWith("DELETE")) {
                    batch.append("HTTP/1.1 204 NO_CONTENT").append("\r\n");
                    batch.append("\r\n");
                }
            }
            byte[] response = batch.toString().getBytes(UTF_8);
            exchange.getResponseHeaders().add("Content-Type", exchange.getRequestHeaders().getFirst("Content-Type"));
            exchange.sendResponseHeaders(RestStatus.OK.getStatus(), response.length);
            exchange.getResponseBody().write(response);
        }));

        blobContainer.deleteBlobsIgnoringIfNotExists(randomPurpose(), blobNamesIterator);

        // Ensure that the remaining deletes are sent in the last batch
        if (pendingDeletes.get() > 0) {
            assertThat(receivedBatchRequests.get(), is(greaterThan(0)));
            assertThat(receivedBatchRequests.get(), is(lessThanOrEqualTo(MAX_DELETES_PER_BATCH / sdkMaxBatchSize)));

            assertThat(pendingDeletes.get(), is(lessThanOrEqualTo(MAX_DELETES_PER_BATCH)));
        }
    }

    public void testCompareAndExchangeWhenThrottled() throws IOException {
        final Queue<ResponseInjectingHttpHandler.RequestHandler> requestHandlers = new ConcurrentLinkedQueue<>();
        httpServer.createContext("/", new ResponseInjectingHttpHandler(requestHandlers, new GoogleCloudStorageHttpHandler("bucket")));

        final int maxRetries = randomIntBetween(1, 3);
<<<<<<< HEAD
        final BlobContainer container = createBlobContainer(maxRetries, null, null, null, null, null, null);
=======
        final BlobContainer container = createBlobContainer(maxRetries, null, null, null, null, null);
>>>>>>> 47e352fd
        final byte[] data = randomBytes(randomIntBetween(1, BlobContainerUtils.MAX_REGISTER_CONTENT_LENGTH));
        final String key = randomIdentifier();

        final OptionalBytesReference createResult = safeAwait(
            l -> container.compareAndExchangeRegister(randomPurpose(), key, BytesArray.EMPTY, new BytesArray(data), l)
        );
        assertEquals(createResult, OptionalBytesReference.EMPTY);

        final byte[] updatedData = randomBytes(randomIntBetween(1, BlobContainerUtils.MAX_REGISTER_CONTENT_LENGTH));
        final int failuresToExhaustAttempts = maxRetries + 1;
        final int numberOfThrottles = randomIntBetween(failuresToExhaustAttempts, (4 * failuresToExhaustAttempts) - 1);
        for (int i = 0; i < numberOfThrottles; i++) {
            requestHandlers.offer(
                new ResponseInjectingHttpHandler.FixedRequestHandler(
                    RestStatus.TOO_MANY_REQUESTS,
                    null,
                    ex -> ex.getRequestURI().getPath().equals("/upload/storage/v1/b/bucket/o") && ex.getRequestMethod().equals("POST")
                )
            );
        }
        final OptionalBytesReference updateResult = safeAwait(
            l -> container.compareAndExchangeRegister(randomPurpose(), key, new BytesArray(data), new BytesArray(updatedData), l)
        );
        assertEquals(new BytesArray(data), updateResult.bytesReference());

        assertEquals(0, requestHandlers.size());
        container.delete(randomPurpose());
    }

    private HttpHandler safeHandler(HttpHandler handler) {
        final HttpHandler loggingHandler = ESMockAPIBasedRepositoryIntegTestCase.wrap(handler, logger);
        return exchange -> {
            try {
                loggingHandler.handle(exchange);
            } finally {
                exchange.close();
            }
        };
    }
}<|MERGE_RESOLUTION|>--- conflicted
+++ resolved
@@ -129,11 +129,7 @@
         final @Nullable Integer maxConnections,
         final @Nullable ByteSizeValue bufferSize,
         final @Nullable Integer maxBulkDeletes,
-<<<<<<< HEAD
-        BlobPath blobContainerPath
-=======
         final @Nullable BlobPath blobContainerPath
->>>>>>> 47e352fd
     ) {
         final Settings.Builder clientSettings = Settings.builder();
         final String client = randomAlphaOfLength(5).toLowerCase(Locale.ROOT);
@@ -233,11 +229,7 @@
 
     private void executeListBlobsAndAssertRetries() {
         final int maxRetries = randomIntBetween(3, 5);
-<<<<<<< HEAD
         final BlobContainer blobContainer = createBlobContainer(maxRetries, null, null, null, null, null, null);
-=======
-        final BlobContainer blobContainer = createBlobContainer(maxRetries, null, null, null, null, null);
->>>>>>> 47e352fd
         expectThrows(StorageException.class, () -> blobContainer.listBlobs(randomPurpose()));
         assertEquals(maxRetries + 1, requestCounters.get("/storage/v1/b/bucket/o").get());
     }
@@ -246,11 +238,7 @@
         final int maxRetries = randomIntBetween(2, 10);
         final AtomicInteger countDown = new AtomicInteger(maxRetries);
 
-<<<<<<< HEAD
         final BlobContainer blobContainer = createBlobContainer(maxRetries, null, null, null, null, null, null);
-=======
-        final BlobContainer blobContainer = createBlobContainer(maxRetries, null, null, null, null, null);
->>>>>>> 47e352fd
 
         // SDK reads in 2 MB chunks so we use twice that to simulate 2 chunks
         final byte[] bytes = randomBytes(1 << 22);
@@ -279,11 +267,7 @@
         final int maxRetries = randomIntBetween(2, 10);
         final CountDown countDown = new CountDown(maxRetries);
 
-<<<<<<< HEAD
         final BlobContainer blobContainer = createBlobContainer(maxRetries, null, null, null, null, null, null);
-=======
-        final BlobContainer blobContainer = createBlobContainer(maxRetries, null, null, null, null, null);
->>>>>>> 47e352fd
         final byte[] bytes = randomBlobContent();
         httpServer.createContext("/upload/storage/v1/b/bucket/o", safeHandler(exchange -> {
             assertThat(exchange.getRequestURI().getQuery(), containsString("uploadType=multipart"));
@@ -325,11 +309,7 @@
     public void testWriteBlobWithReadTimeouts() {
         final byte[] bytes = randomByteArrayOfLength(randomIntBetween(10, 128));
         final TimeValue readTimeout = TimeValue.timeValueMillis(randomIntBetween(100, 500));
-<<<<<<< HEAD
         final BlobContainer blobContainer = createBlobContainer(1, readTimeout, null, null, null, null, null);
-=======
-        final BlobContainer blobContainer = createBlobContainer(1, readTimeout, null, null, null, null);
->>>>>>> 47e352fd
 
         // HTTP server does not send a response
         httpServer.createContext("/upload/storage/v1/b/bucket/o", exchange -> {
@@ -381,11 +361,7 @@
         logger.debug("starting with resumable upload id [{}]", sessionUploadId.get());
 
         final TimeValue readTimeout = allowReadTimeout.get() ? TimeValue.timeValueSeconds(3) : null;
-<<<<<<< HEAD
         final BlobContainer blobContainer = createBlobContainer(nbErrors + 1, readTimeout, null, null, null, null, null);
-=======
-        final BlobContainer blobContainer = createBlobContainer(nbErrors + 1, readTimeout, null, null, null, null);
->>>>>>> 47e352fd
 
         httpServer.createContext("/upload/storage/v1/b/bucket/o", safeHandler(exchange -> {
             final BytesReference requestBody = Streams.readFully(exchange.getRequestBody());
@@ -532,11 +508,7 @@
                 return Integer.toString(totalDeletesSent++);
             }
         };
-<<<<<<< HEAD
         final BlobContainer blobContainer = createBlobContainer(1, null, null, null, null, null, null);
-=======
-        final BlobContainer blobContainer = createBlobContainer(1, null, null, null, null, null);
->>>>>>> 47e352fd
         httpServer.createContext("/batch/storage/v1", safeHandler(exchange -> {
             assert pendingDeletes.get() <= MAX_DELETES_PER_BATCH;
 
@@ -572,11 +544,7 @@
         httpServer.createContext("/", new ResponseInjectingHttpHandler(requestHandlers, new GoogleCloudStorageHttpHandler("bucket")));
 
         final int maxRetries = randomIntBetween(1, 3);
-<<<<<<< HEAD
         final BlobContainer container = createBlobContainer(maxRetries, null, null, null, null, null, null);
-=======
-        final BlobContainer container = createBlobContainer(maxRetries, null, null, null, null, null);
->>>>>>> 47e352fd
         final byte[] data = randomBytes(randomIntBetween(1, BlobContainerUtils.MAX_REGISTER_CONTENT_LENGTH));
         final String key = randomIdentifier();
 
