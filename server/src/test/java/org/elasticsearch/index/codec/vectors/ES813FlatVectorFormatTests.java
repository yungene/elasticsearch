--- conflicted
+++ resolved
@@ -35,11 +35,7 @@
         LogConfigurator.configureESLogging(); // native access requires logging to be initialized
     }
 
-<<<<<<< HEAD
-    final Codec codec = TestUtil.alwaysKnnVectorsFormat(new ES813FlatVectorFormat());
-=======
     static final Codec codec = TestUtil.alwaysKnnVectorsFormat(new ES813FlatVectorFormat());
->>>>>>> 0a105818
 
     @Override
     protected Codec getCodec() {
