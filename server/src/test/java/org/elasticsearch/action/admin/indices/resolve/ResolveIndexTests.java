/*
 * Copyright Elasticsearch B.V. and/or licensed to Elasticsearch B.V. under one
 * or more contributor license agreements. Licensed under the "Elastic License
 * 2.0", the "GNU Affero General Public License v3.0 only", and the "Server Side
 * Public License v 1"; you may not use this file except in compliance with, at
 * your election, the "Elastic License 2.0", the "GNU Affero General Public
 * License v3.0 only", or the "Server Side Public License, v 1".
 */

package org.elasticsearch.action.admin.indices.resolve;

import org.elasticsearch.action.admin.indices.resolve.ResolveIndexAction.Request;
import org.elasticsearch.action.admin.indices.resolve.ResolveIndexAction.ResolvedAlias;
import org.elasticsearch.action.admin.indices.resolve.ResolveIndexAction.ResolvedDataStream;
import org.elasticsearch.action.admin.indices.resolve.ResolveIndexAction.ResolvedIndex;
import org.elasticsearch.action.admin.indices.resolve.ResolveIndexAction.TransportAction;
import org.elasticsearch.action.support.IndexComponentSelector;
import org.elasticsearch.action.support.IndicesOptions;
import org.elasticsearch.cluster.ClusterName;
import org.elasticsearch.cluster.ClusterState;
import org.elasticsearch.cluster.metadata.AliasMetadata;
import org.elasticsearch.cluster.metadata.DataStream;
import org.elasticsearch.cluster.metadata.DataStreamTestHelper;
import org.elasticsearch.cluster.metadata.IndexMetadata;
import org.elasticsearch.cluster.metadata.IndexNameExpressionResolver;
import org.elasticsearch.cluster.metadata.Metadata;
import org.elasticsearch.common.Strings;
import org.elasticsearch.common.settings.Settings;
import org.elasticsearch.common.time.DateFormatter;
import org.elasticsearch.common.util.concurrent.ThreadContext;
import org.elasticsearch.index.IndexNotFoundException;
import org.elasticsearch.index.IndexVersion;
import org.elasticsearch.indices.EmptySystemIndices;
import org.elasticsearch.indices.SystemIndexDescriptor;
import org.elasticsearch.indices.SystemIndices;
import org.elasticsearch.indices.TestIndexNameExpressionResolver;
import org.elasticsearch.test.ESTestCase;
import org.junit.Before;

import java.time.Clock;
import java.time.Duration;
import java.time.Instant;
import java.util.ArrayList;
import java.util.Arrays;
import java.util.HashMap;
import java.util.HashSet;
import java.util.List;
import java.util.Locale;
import java.util.Map;
import java.util.Set;
import java.util.stream.Collectors;

import static org.elasticsearch.indices.SystemIndices.EXTERNAL_SYSTEM_INDEX_ACCESS_CONTROL_HEADER_KEY;
import static org.elasticsearch.indices.SystemIndices.SYSTEM_INDEX_ACCESS_CONTROL_HEADER_KEY;
import static org.hamcrest.Matchers.arrayContaining;
import static org.hamcrest.Matchers.contains;
import static org.hamcrest.Matchers.containsString;
import static org.hamcrest.Matchers.equalTo;
import static org.hamcrest.Matchers.hasItem;
import static org.hamcrest.Matchers.is;
import static org.hamcrest.Matchers.not;
import static org.hamcrest.Matchers.oneOf;
import static org.hamcrest.core.IsNull.notNullValue;

public class ResolveIndexTests extends ESTestCase {

    private final Object[][] indices = new Object[][] {
        // name, isClosed, isHidden, isSystem, isFrozen, dataStream, aliases
        { "logs-pgsql-prod-20200101", false, false, false, true, null, new String[] { "logs-pgsql-prod" } },
        { "logs-pgsql-prod-20200102", false, false, false, true, null, new String[] { "logs-pgsql-prod", "one-off-alias" } },
        { "logs-pgsql-prod-20200103", false, false, false, false, null, new String[] { "logs-pgsql-prod" } },
        { "logs-pgsql-test-20200101", true, false, false, false, null, new String[] { "logs-pgsql-test" } },
        { "logs-pgsql-test-20200102", false, false, false, false, null, new String[] { "logs-pgsql-test" } },
        { "logs-pgsql-test-20200103", false, false, false, false, null, new String[] { "logs-pgsql-test" } },
        { ".test-system-index", false, false, true, false, null, new String[] {} } };

    private final Object[][] dataStreams = new Object[][] {
        // name, numBackingIndices
        { "logs-mysql-prod", 4 },
        { "logs-mysql-test", 2 } };

    private ClusterState clusterState;
    private ThreadContext threadContext;

    private IndexNameExpressionResolver resolver = TestIndexNameExpressionResolver.newInstance();

    private long epochMillis;
    private String dateString;

    @Before
    public void setup() {
        epochMillis = randomLongBetween(1580536800000L, 1583042400000L);
        threadContext = createThreadContext();
        resolver = new IndexNameExpressionResolver(threadContext, EmptySystemIndices.INSTANCE);
        dateString = DataStream.DATE_FORMATTER.formatMillis(epochMillis);
        clusterState = ClusterState.builder(new ClusterName("_name")).metadata(buildMetadata(dataStreams, indices)).build();
    }

    public void testResolveStarWithDefaultOptions() {
        String[] names = new String[] { "*" };
        IndicesOptions indicesOptions = Request.DEFAULT_INDICES_OPTIONS;
        List<ResolvedIndex> indices = new ArrayList<>();
        List<ResolvedAlias> aliases = new ArrayList<>();
        List<ResolvedDataStream> dataStreams = new ArrayList<>();

        TransportAction.resolveIndices(names, indicesOptions, clusterState, resolver, indices, aliases, dataStreams);

        validateIndices(
            indices,
            ".test-system-index",
            "logs-pgsql-prod-20200101",
            "logs-pgsql-prod-20200102",
            "logs-pgsql-prod-20200103",
            "logs-pgsql-test-20200102",
            "logs-pgsql-test-20200103"
        );

        validateAliases(aliases, "logs-pgsql-prod", "logs-pgsql-test", "one-off-alias");

        validateDataStreams(dataStreams, "logs-mysql-prod", "logs-mysql-test");
    }

    public void testResolveStarWithAllOptions() {
        String[] names = randomFrom(new String[] { "*" }, new String[] { "_all" });
        IndicesOptions indicesOptions = randomFrom(
            IndicesOptions.LENIENT_EXPAND_OPEN_CLOSED_HIDDEN,
            IndicesOptions.STRICT_EXPAND_OPEN_CLOSED_HIDDEN
        );
        List<ResolvedIndex> indices = new ArrayList<>();
        List<ResolvedAlias> aliases = new ArrayList<>();
        List<ResolvedDataStream> dataStreams = new ArrayList<>();

        TransportAction.resolveIndices(names, indicesOptions, clusterState, resolver, indices, aliases, dataStreams);
        validateIndices(
            indices,
            ".ds-logs-mysql-prod-" + dateString + "-000001",
            ".ds-logs-mysql-prod-" + dateString + "-000002",
            ".ds-logs-mysql-prod-" + dateString + "-000003",
            ".ds-logs-mysql-prod-" + dateString + "-000004",
            ".ds-logs-mysql-test-" + dateString + "-000001",
            ".ds-logs-mysql-test-" + dateString + "-000002",
            ".test-system-index",
            "logs-pgsql-prod-20200101",
            "logs-pgsql-prod-20200102",
            "logs-pgsql-prod-20200103",
            "logs-pgsql-test-20200101",
            "logs-pgsql-test-20200102",
            "logs-pgsql-test-20200103"
        );

        validateAliases(aliases, "logs-pgsql-prod", "logs-pgsql-test", "one-off-alias");

        validateDataStreams(dataStreams, "logs-mysql-prod", "logs-mysql-test");
    }

    public void testResolveWithPattern() {
        String[] names = new String[] { "logs-pgsql*" };
        IndicesOptions indicesOptions = Request.DEFAULT_INDICES_OPTIONS;
        List<ResolvedIndex> indices = new ArrayList<>();
        List<ResolvedAlias> aliases = new ArrayList<>();
        List<ResolvedDataStream> dataStreams = new ArrayList<>();

        TransportAction.resolveIndices(names, indicesOptions, clusterState, resolver, indices, aliases, dataStreams);

        validateIndices(
            indices,
            "logs-pgsql-prod-20200101",
            "logs-pgsql-prod-20200102",
            "logs-pgsql-prod-20200103",
            "logs-pgsql-test-20200102",
            "logs-pgsql-test-20200103"
        );

        validateAliases(aliases, "logs-pgsql-prod", "logs-pgsql-test");

        validateDataStreams(dataStreams, Strings.EMPTY_ARRAY);
    }

    public void testResolveWithMultipleNames() {
        String[] names = new String[] {
            ".ds-logs-mysql-prod-" + dateString + "-000003",
            "logs-pgsql-test-20200102",
            "one-off-alias",
            "logs-mysql-test" };
        IndicesOptions indicesOptions = IndicesOptions.LENIENT_EXPAND_OPEN_CLOSED_HIDDEN;
        List<ResolvedIndex> indices = new ArrayList<>();
        List<ResolvedAlias> aliases = new ArrayList<>();
        List<ResolvedDataStream> dataStreams = new ArrayList<>();

        TransportAction.resolveIndices(names, indicesOptions, clusterState, resolver, indices, aliases, dataStreams);
        validateIndices(indices, ".ds-logs-mysql-prod-" + dateString + "-000003", "logs-pgsql-test-20200102");
        validateAliases(aliases, "one-off-alias");
        validateDataStreams(dataStreams, "logs-mysql-test");
    }

    public void testResolvePreservesBackingIndexOrdering() {
        Metadata.Builder builder = Metadata.builder();
        String dataStreamName = "my-data-stream";
        String[] names = { "not-in-order-2", "not-in-order-1", DataStream.getDefaultBackingIndexName(dataStreamName, 3, epochMillis) };
        List<IndexMetadata> backingIndices = Arrays.stream(names).map(n -> createIndexMetadata(n, true)).toList();
        for (IndexMetadata index : backingIndices) {
            builder.put(index, false);
        }

        DataStream ds = DataStreamTestHelper.newInstance(dataStreamName, backingIndices.stream().map(IndexMetadata::getIndex).toList());
        builder.put(ds);
        ClusterState clusterState = ClusterState.builder(new ClusterName("_name")).metadata(builder.build()).build();

        IndicesOptions indicesOptions = IndicesOptions.LENIENT_EXPAND_OPEN_CLOSED_HIDDEN;
        List<ResolvedIndex> indices = new ArrayList<>();
        List<ResolvedAlias> aliases = new ArrayList<>();
        List<ResolvedDataStream> dataStreams = new ArrayList<>();
        TransportAction.resolveIndices(new String[] { "*" }, indicesOptions, clusterState, resolver, indices, aliases, dataStreams);

        assertThat(dataStreams.size(), equalTo(1));
        assertThat(dataStreams.get(0).getBackingIndices(), arrayContaining(names));
    }

    public void testResolveHiddenProperlyWithDateMath() {
        // set up with today's index and following day's index to avoid test failures due to execution time
        DateFormatter dateFormatter = DateFormatter.forPattern("uuuu.MM.dd");
        Instant now = Instant.now(Clock.systemUTC());
        String todaySuffix = dateFormatter.format(now);
        String tomorrowSuffix = dateFormatter.format(now.plus(Duration.ofDays(1L)));
        Object[][] indices = new Object[][] {
            // name, isClosed, isHidden, isFrozen, dataStream, aliases
            { "logs-pgsql-prod-" + todaySuffix, false, true, false, false, null, Strings.EMPTY_ARRAY },
            { "logs-pgsql-prod-" + tomorrowSuffix, false, true, false, false, null, Strings.EMPTY_ARRAY } };
        ClusterState clusterState = ClusterState.builder(new ClusterName("_name"))
            .metadata(buildMetadata(new Object[][] {}, indices))
            .build();
        String[] requestedIndex = new String[] { "<logs-pgsql-prod-{now/d}>" };
        Set<String> resolvedIndices = resolver.resolveExpressions(clusterState, IndicesOptions.LENIENT_EXPAND_OPEN, true, requestedIndex);
        assertThat(resolvedIndices.size(), is(1));
<<<<<<< HEAD
        assertThat(
            resolvedIndices,
            contains(
                oneOf(
                    new ResolvedExpression("logs-pgsql-prod-" + todaySuffix, IndexComponentSelector.DATA),
                    new ResolvedExpression("logs-pgsql-prod-" + tomorrowSuffix, IndexComponentSelector.DATA)
                )
            )
        );
=======
        assertThat(resolvedIndices, contains(oneOf("logs-pgsql-prod-" + todaySuffix, "logs-pgsql-prod-" + tomorrowSuffix)));
>>>>>>> 930a99cc
    }

    public void testSystemIndexAccess() {
        Metadata.Builder mdBuilder = buildMetadata(dataStreams, indices);
        SystemIndices systemIndices = addSystemIndex(mdBuilder);
        clusterState = ClusterState.builder(new ClusterName("_name")).metadata(mdBuilder).build();
        {
            threadContext = createThreadContext();
            if (randomBoolean()) {
                threadContext.putHeader(SYSTEM_INDEX_ACCESS_CONTROL_HEADER_KEY, "false");
            }
            threadContext.putHeader(EXTERNAL_SYSTEM_INDEX_ACCESS_CONTROL_HEADER_KEY, "whatever");
            resolver = new IndexNameExpressionResolver(threadContext, systemIndices);
            List<ResolvedIndex> indices = new ArrayList<>();
            List<ResolvedAlias> aliases = new ArrayList<>();
            List<ResolvedDataStream> dataStreams = new ArrayList<>();
            TransportAction.resolveIndices(
                new String[] { ".*" },
                IndicesOptions.LENIENT_EXPAND_OPEN,
                clusterState,
                resolver,
                indices,
                aliases,
                dataStreams
            );
            // non net-new system indices are allowed even when no system indices are allowed
            assertThat(indices.stream().map(ResolvedIndex::getName).collect(Collectors.toList()), hasItem(is(".test-system-1")));
        }
        {
            threadContext = createThreadContext();
            threadContext.putHeader(EXTERNAL_SYSTEM_INDEX_ACCESS_CONTROL_HEADER_KEY, "test-net-new-system");
            resolver = new IndexNameExpressionResolver(threadContext, systemIndices);
            List<ResolvedIndex> indices = new ArrayList<>();
            List<ResolvedAlias> aliases = new ArrayList<>();
            List<ResolvedDataStream> dataStreams = new ArrayList<>();
            TransportAction.resolveIndices(
                new String[] { ".*" },
                IndicesOptions.STRICT_EXPAND_OPEN,
                clusterState,
                resolver,
                indices,
                aliases,
                dataStreams
            );
            assertThat(indices.stream().map(ResolvedIndex::getName).collect(Collectors.toList()), hasItem(is(".test-system-1")));
            assertThat(indices.stream().map(ResolvedIndex::getName).collect(Collectors.toList()), hasItem(is(".test-net-new-system-1")));
            indices = new ArrayList<>();
            TransportAction.resolveIndices(
                new String[] { ".test-net*" },
                IndicesOptions.STRICT_EXPAND_OPEN,
                clusterState,
                resolver,
                indices,
                aliases,
                dataStreams
            );
            assertThat(indices.stream().map(ResolvedIndex::getName).collect(Collectors.toList()), not(hasItem(is(".test-system-1"))));
            assertThat(indices.stream().map(ResolvedIndex::getName).collect(Collectors.toList()), hasItem(is(".test-net-new-system-1")));
        }
    }

    public void testIgnoreUnavailableFalse() {
        String[] names = new String[] { "missing", "logs*" };
        IndicesOptions indicesOptions = IndicesOptions.STRICT_EXPAND_OPEN;
        List<ResolvedIndex> indices = new ArrayList<>();
        List<ResolvedAlias> aliases = new ArrayList<>();
        List<ResolvedDataStream> dataStreams = new ArrayList<>();
        IndexNotFoundException infe = expectThrows(
            IndexNotFoundException.class,
            () -> TransportAction.resolveIndices(names, indicesOptions, clusterState, resolver, indices, aliases, dataStreams)
        );
        assertThat(infe.getMessage(), containsString("no such index [missing]"));
    }

    public void testAllowNoIndicesFalse() {
        String[] names = new String[] { "missing", "missing*" };
        IndicesOptions indicesOptions = IndicesOptions.fromOptions(true, false, true, true);
        List<ResolvedIndex> indices = new ArrayList<>();
        List<ResolvedAlias> aliases = new ArrayList<>();
        List<ResolvedDataStream> dataStreams = new ArrayList<>();
        IndexNotFoundException infe = expectThrows(
            IndexNotFoundException.class,
            () -> TransportAction.resolveIndices(names, indicesOptions, clusterState, resolver, indices, aliases, dataStreams)
        );
        assertThat(infe.getMessage(), containsString("no such index [missing*]"));
    }

    private void validateIndices(List<ResolvedIndex> resolvedIndices, String... expectedIndices) {
        assertThat(resolvedIndices.size(), equalTo(expectedIndices.length));
        for (int k = 0; k < resolvedIndices.size(); k++) {
            ResolvedIndex resolvedIndex = resolvedIndices.get(k);
            Object[] indexInfo = findInfo(indices, expectedIndices[k]);
            if (indexInfo == null) {
                indexInfo = findBackingIndexInfo(dataStreams, expectedIndices[k]);
            }
            assertThat(indexInfo, notNullValue());
            assertThat(resolvedIndex.getName(), equalTo((String) indexInfo[0]));
            assertThat(resolvedIndex.getAliases(), is(((String[]) indexInfo[6])));
            assertThat(resolvedIndex.getAttributes(), is(flagsToAttributes(indexInfo)));
            assertThat(resolvedIndex.getDataStream(), equalTo((String) indexInfo[5]));
        }
    }

    private void validateAliases(List<ResolvedAlias> resolvedAliases, String... expectedAliases) {
        assertThat(resolvedAliases.size(), equalTo(expectedAliases.length));

        Map<String, Set<String>> aliasToIndicesMap = new HashMap<>();
        for (Object[] indexInfo : indices) {
            String[] aliases = (String[]) indexInfo[6];
            for (String alias : aliases) {
                Set<String> indicesSet = aliasToIndicesMap.get(alias);
                if (indicesSet == null) {
                    indicesSet = new HashSet<>();
                    aliasToIndicesMap.put(alias, indicesSet);
                }
                indicesSet.add((String) indexInfo[0]);
            }
        }
        for (int k = 0; k < resolvedAliases.size(); k++) {
            ResolvedAlias resolvedAlias = resolvedAliases.get(k);
            assertThat(resolvedAlias.getName(), equalTo(expectedAliases[k]));
            Set<String> aliasIndices = aliasToIndicesMap.get(resolvedAlias.getName());
            assertThat(aliasIndices, notNullValue());
            String[] expectedIndices = aliasIndices.toArray(Strings.EMPTY_ARRAY);
            Arrays.sort(expectedIndices);
            assertThat(resolvedAlias.getIndices(), is(expectedIndices));
        }
    }

    private void validateDataStreams(List<ResolvedDataStream> resolvedDataStreams, String... expectedDataStreams) {
        assertThat(resolvedDataStreams.size(), equalTo(expectedDataStreams.length));
        for (int k = 0; k < resolvedDataStreams.size(); k++) {
            ResolvedDataStream resolvedDataStream = resolvedDataStreams.get(k);
            Object[] dataStreamInfo = findInfo(dataStreams, expectedDataStreams[k]);
            assertThat(dataStreamInfo, notNullValue());
            assertThat(resolvedDataStream.getName(), equalTo((String) dataStreamInfo[0]));
            assertThat(resolvedDataStream.getTimestampField(), equalTo("@timestamp"));
            int numBackingIndices = (int) dataStreamInfo[1];
            List<String> expectedBackingIndices = new ArrayList<>();
            for (int m = 1; m <= numBackingIndices; m++) {
                expectedBackingIndices.add(DataStream.getDefaultBackingIndexName(resolvedDataStream.getName(), m, epochMillis));
            }
            assertThat(resolvedDataStream.getBackingIndices(), is((expectedBackingIndices.toArray(Strings.EMPTY_ARRAY))));
        }
    }

    Metadata.Builder buildMetadata(Object[][] dataStreams, Object[][] indices) {
        Metadata.Builder builder = Metadata.builder();

        List<IndexMetadata> allIndices = new ArrayList<>();
        for (Object[] dsInfo : dataStreams) {
            String dataStreamName = (String) dsInfo[0];
            int numBackingIndices = (int) dsInfo[1];
            List<IndexMetadata> backingIndices = new ArrayList<>();
            for (int backingIndexNumber = 1; backingIndexNumber <= numBackingIndices; backingIndexNumber++) {
                backingIndices.add(
                    createIndexMetadata(DataStream.getDefaultBackingIndexName(dataStreamName, backingIndexNumber, epochMillis), true)
                );
            }
            allIndices.addAll(backingIndices);

            DataStream ds = DataStreamTestHelper.newInstance(dataStreamName, backingIndices.stream().map(IndexMetadata::getIndex).toList());
            builder.put(ds);
        }

        for (Object[] indexInfo : indices) {
            String indexName = (String) indexInfo[0];
            String[] aliases = (String[]) indexInfo[6];
            boolean closed = (boolean) indexInfo[1];
            boolean hidden = (boolean) indexInfo[2];
            boolean system = (boolean) indexInfo[3];
            boolean frozen = (boolean) indexInfo[4];
            allIndices.add(createIndexMetadata(indexName, aliases, closed, hidden, system, frozen));
        }

        for (IndexMetadata index : allIndices) {
            builder.put(index, false);
        }

        return builder;
    }

    private static IndexMetadata createIndexMetadata(
        String name,
        String[] aliases,
        boolean closed,
        boolean hidden,
        boolean system,
        boolean frozen
    ) {
        Settings.Builder settingsBuilder = Settings.builder()
            .put(IndexMetadata.SETTING_VERSION_CREATED, IndexVersion.current())
            .put("index.hidden", hidden)
            .put("index.frozen", frozen);

        IndexMetadata.Builder indexBuilder = IndexMetadata.builder(name)
            .settings(settingsBuilder)
            .state(closed ? IndexMetadata.State.CLOSE : IndexMetadata.State.OPEN)
            .system(system)
            .numberOfShards(1)
            .numberOfReplicas(1);

        for (String alias : aliases) {
            indexBuilder.putAlias(AliasMetadata.builder(alias).build());
        }

        return indexBuilder.build();
    }

    private static IndexMetadata createIndexMetadata(String name, boolean hidden) {
        return createIndexMetadata(name, Strings.EMPTY_ARRAY, false, true, false, false);
    }

    private static Object[] findInfo(Object[][] indexSource, String indexName) {
        for (Object[] info : indexSource) {
            if (info[0].equals(indexName)) {
                return info;
            }
        }
        return null;
    }

    private Object[] findBackingIndexInfo(Object[][] dataStreamSource, String indexName) {
        for (Object[] info : dataStreamSource) {
            String dataStreamName = (String) info[0];
            int generations = (int) info[1];
            for (int k = 1; k <= generations; k++) {
                if (DataStream.getDefaultBackingIndexName(dataStreamName, k, epochMillis).equals(indexName)) {
                    return new Object[] {
                        DataStream.getDefaultBackingIndexName(dataStreamName, k, epochMillis),
                        false,
                        true,
                        false,
                        false,
                        dataStreamName,
                        Strings.EMPTY_ARRAY };
                }
            }
        }
        return null;
    }

    private static String[] flagsToAttributes(Object[] indexInfo) {
        List<String> attributes = new ArrayList<>();
        attributes.add((boolean) indexInfo[1] ? "closed" : "open");
        if ((boolean) indexInfo[2]) {
            attributes.add("hidden");
        }
        if ((boolean) indexInfo[3]) {
            attributes.add("system");
        }
        if ((boolean) indexInfo[4]) {
            attributes.add("frozen");
        }
        attributes.sort(String::compareTo);
        return attributes.toArray(Strings.EMPTY_ARRAY);
    }

    private SystemIndices addSystemIndex(Metadata.Builder mdBuilder) {
        mdBuilder.put(indexBuilder(".test-system-1", SystemIndexDescriptor.DEFAULT_SETTINGS).state(IndexMetadata.State.OPEN).system(true))
            .put(
                indexBuilder(".test-net-new-system-1", SystemIndexDescriptor.DEFAULT_SETTINGS).state(IndexMetadata.State.OPEN).system(true)
            );
        SystemIndices systemIndices = new SystemIndices(
            List.of(
                new SystemIndices.Feature(
                    "test-system-feature",
                    "test system index",
                    List.of(
                        SystemIndexDescriptor.builder()
                            .setIndexPattern(".test-system*")
                            .setDescription("test-system-description")
                            .setType(SystemIndexDescriptor.Type.EXTERNAL_UNMANAGED)
                            .setAllowedElasticProductOrigins(List.of("test-system"))
                            .build(),
                        SystemIndexDescriptor.builder()
                            .setIndexPattern(".test-net-new-system*")
                            .setDescription("test-net-new-system-description")
                            .setType(SystemIndexDescriptor.Type.EXTERNAL_MANAGED)
                            .setAllowedElasticProductOrigins(List.of("test-net-new-system"))
                            .setNetNew()
                            .setSettings(Settings.EMPTY)
                            .setMappings(String.format(Locale.ROOT, """
                                {
                                  "_doc": {
                                    "_meta": {
                                      "version": "8.0.0",
                                      "%s": 1
                                    }
                                  }
                                }
                                """, SystemIndexDescriptor.VERSION_META_KEY))
                            .setPrimaryIndex(".test-net-new-system-1")
                            .setOrigin("system")
                            .build()
                    )
                )
            )
        );
        return systemIndices;
    }

    private static IndexMetadata.Builder indexBuilder(String index, Settings additionalSettings) {
        return IndexMetadata.builder(index).settings(indexSettings(IndexVersion.current(), 1, 0).put(additionalSettings));
    }

    private ThreadContext createThreadContext() {
        return new ThreadContext(Settings.EMPTY);
    }
}<|MERGE_RESOLUTION|>--- conflicted
+++ resolved
@@ -23,6 +23,7 @@
 import org.elasticsearch.cluster.metadata.DataStreamTestHelper;
 import org.elasticsearch.cluster.metadata.IndexMetadata;
 import org.elasticsearch.cluster.metadata.IndexNameExpressionResolver;
+import org.elasticsearch.cluster.metadata.IndexNameExpressionResolver.ResolvedExpression;
 import org.elasticsearch.cluster.metadata.Metadata;
 import org.elasticsearch.common.Strings;
 import org.elasticsearch.common.settings.Settings;
@@ -230,9 +231,8 @@
             .metadata(buildMetadata(new Object[][] {}, indices))
             .build();
         String[] requestedIndex = new String[] { "<logs-pgsql-prod-{now/d}>" };
-        Set<String> resolvedIndices = resolver.resolveExpressions(clusterState, IndicesOptions.LENIENT_EXPAND_OPEN, true, requestedIndex);
+        Set<ResolvedExpression> resolvedIndices = resolver.resolveExpressions(clusterState, IndicesOptions.LENIENT_EXPAND_OPEN, true, requestedIndex);
         assertThat(resolvedIndices.size(), is(1));
-<<<<<<< HEAD
         assertThat(
             resolvedIndices,
             contains(
@@ -242,9 +242,6 @@
                 )
             )
         );
-=======
-        assertThat(resolvedIndices, contains(oneOf("logs-pgsql-prod-" + todaySuffix, "logs-pgsql-prod-" + tomorrowSuffix)));
->>>>>>> 930a99cc
     }
 
     public void testSystemIndexAccess() {
