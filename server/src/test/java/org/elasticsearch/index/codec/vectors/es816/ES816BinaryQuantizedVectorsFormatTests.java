--- conflicted
+++ resolved
@@ -62,11 +62,7 @@
         LogConfigurator.configureESLogging(); // native access requires logging to be initialized
     }
 
-<<<<<<< HEAD
-    final Codec codec = TestUtil.alwaysKnnVectorsFormat(new ES816BinaryQuantizedRWVectorsFormat());
-=======
     static final Codec codec = TestUtil.alwaysKnnVectorsFormat(new ES816BinaryQuantizedRWVectorsFormat());
->>>>>>> 0a105818
 
     @Override
     protected Codec getCodec() {
