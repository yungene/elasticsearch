--- conflicted
+++ resolved
@@ -449,27 +449,6 @@
         throw location(ctx).createError(new IllegalStateException("Illegal tree structure."));
     }
 
-    @Override
-<<<<<<< HEAD
-=======
-    public Object visitFuncref(FuncrefContext ctx) {
-        if (ctx.TYPE() != null) {
-            // non-capturing Type::method or Type::new
-            final String methodText;
-            if (ctx.NEW() != null) {
-                methodText = ctx.NEW().getText();
-            } else {
-                methodText = ctx.ID(0).getText();
-            }
-            return new EFunctionRef(location(ctx), ctx.TYPE().getText(), methodText);
-        } else {
-            // capturing object::method
-            return new ECapturingFunctionRef(location(ctx), ctx.ID(0).getText(), ctx.ID(1).getText());
-        }
-    }
-
-    @Override
->>>>>>> 38715555
     public Object visitDeclvar(DeclvarContext ctx) {
         throw location(ctx).createError(new IllegalStateException("Illegal tree structure."));
     }
@@ -970,14 +949,18 @@
 
     @Override
     public Object visitFuncref(FuncrefContext ctx) {
-        final String methodText;
-        if (ctx.ID() != null) {
-            methodText = ctx.ID().getText();
-        } else if (ctx.NEW() != null ){
-            methodText = ctx.NEW().getText();
-        } else {
-            throw location(ctx).createError(new IllegalStateException("Illegal tree structure."));
-        }
-        return new EFunctionRef(location(ctx), ctx.TYPE().getText(), methodText);
+        if (ctx.TYPE() != null) {
+            // non-capturing Type::method or Type::new
+            final String methodText;
+            if (ctx.NEW() != null) {
+                methodText = ctx.NEW().getText();
+            } else {
+                methodText = ctx.ID(0).getText();
+            }
+            return new EFunctionRef(location(ctx), ctx.TYPE().getText(), methodText);
+        } else {
+            // capturing object::method
+            return new ECapturingFunctionRef(location(ctx), ctx.ID(0).getText(), ctx.ID(1).getText());
+        }
     }
 }