/*
 * Copyright Elasticsearch B.V. and/or licensed to Elasticsearch B.V. under one
 * or more contributor license agreements. Licensed under the "Elastic License
 * 2.0", the "GNU Affero General Public License v3.0 only", and the "Server Side
 * Public License v 1"; you may not use this file except in compliance with, at
 * your election, the "Elastic License 2.0", the "GNU Affero General Public
 * License v3.0 only", or the "Server Side Public License, v 1".
 */

package org.elasticsearch.action.admin.indices.diskusage;

import org.elasticsearch.ExceptionsHelper;
import org.elasticsearch.action.ActionListener;
import org.elasticsearch.action.ActionType;
import org.elasticsearch.action.NoShardAvailableActionException;
import org.elasticsearch.action.support.ActionFilters;
import org.elasticsearch.action.support.DefaultShardOperationFailedException;
import org.elasticsearch.action.support.broadcast.TransportBroadcastAction;
import org.elasticsearch.cluster.ClusterState;
import org.elasticsearch.cluster.ProjectState;
import org.elasticsearch.cluster.block.ClusterBlockException;
import org.elasticsearch.cluster.block.ClusterBlockLevel;
import org.elasticsearch.cluster.metadata.IndexNameExpressionResolver;
import org.elasticsearch.cluster.node.DiscoveryNode;
<<<<<<< HEAD
import org.elasticsearch.cluster.project.ProjectResolver;
import org.elasticsearch.cluster.routing.GroupShardsIterator;
=======
>>>>>>> 0cf42f23
import org.elasticsearch.cluster.routing.ShardIterator;
import org.elasticsearch.cluster.routing.ShardRouting;
import org.elasticsearch.cluster.service.ClusterService;
import org.elasticsearch.common.io.stream.StreamInput;
import org.elasticsearch.common.util.concurrent.ConcurrentCollections;
import org.elasticsearch.index.engine.Engine;
import org.elasticsearch.index.shard.IndexShard;
import org.elasticsearch.index.shard.ShardId;
import org.elasticsearch.indices.IndicesService;
import org.elasticsearch.injection.guice.Inject;
import org.elasticsearch.tasks.CancellableTask;
import org.elasticsearch.tasks.Task;
import org.elasticsearch.threadpool.ThreadPool;
import org.elasticsearch.transport.TransportService;

import java.io.IOException;
import java.util.ArrayList;
import java.util.HashMap;
import java.util.Iterator;
import java.util.LinkedList;
import java.util.List;
import java.util.Map;
import java.util.Queue;
import java.util.concurrent.atomic.AtomicInteger;
import java.util.concurrent.atomic.AtomicReferenceArray;

public class TransportAnalyzeIndexDiskUsageAction extends TransportBroadcastAction<
    AnalyzeIndexDiskUsageRequest,
    AnalyzeIndexDiskUsageResponse,
    AnalyzeDiskUsageShardRequest,
    AnalyzeDiskUsageShardResponse> {
    public static final ActionType<AnalyzeIndexDiskUsageResponse> TYPE = new ActionType<>("indices:admin/analyze_disk_usage");
    private final IndicesService indicesService;
    private final ProjectResolver projectResolver;
    private final ThreadPool threadPool;

    @Inject
    public TransportAnalyzeIndexDiskUsageAction(
        ClusterService clusterService,
        TransportService transportService,
        IndicesService indexServices,
        ActionFilters actionFilters,
        ProjectResolver projectResolver,
        IndexNameExpressionResolver indexNameExpressionResolver
    ) {
        super(
            TYPE.name(),
            clusterService,
            transportService,
            actionFilters,
            indexNameExpressionResolver,
            AnalyzeIndexDiskUsageRequest::new,
            AnalyzeDiskUsageShardRequest::new,
            transportService.getThreadPool().executor(ThreadPool.Names.ANALYZE)
        );
        this.indicesService = indexServices;
        this.projectResolver = projectResolver;
        this.threadPool = transportService.getThreadPool();
    }

    @Override
    protected void doExecute(Task task, AnalyzeIndexDiskUsageRequest request, ActionListener<AnalyzeIndexDiskUsageResponse> listener) {
        new LimitingRequestPerNodeBroadcastAction(task, request, listener, 5).start();
    }

    private record ShardRequest(
        DiscoveryNode node,
        AnalyzeDiskUsageShardRequest shardRequest,
        ActionListener<AnalyzeDiskUsageShardResponse> handler
    ) {

    }

    final class LimitingRequestPerNodeBroadcastAction extends AsyncBroadcastAction {
        private final Queue<ShardRequest> queue = new LinkedList<>();
        private final Map<DiscoveryNode, AtomicInteger> sendingCounters = ConcurrentCollections.newConcurrentMap();
        private final int maxConcurrentRequestsPerNode;

        LimitingRequestPerNodeBroadcastAction(
            Task task,
            AnalyzeIndexDiskUsageRequest request,
            ActionListener<AnalyzeIndexDiskUsageResponse> listener,
            int maxConcurrentRequestsPerNode
        ) {
            super(task, request, listener);
            this.maxConcurrentRequestsPerNode = maxConcurrentRequestsPerNode;
        }

        private void trySendRequests() {
            assert Thread.holdsLock(this) == false;
            final List<ShardRequest> readyRequests = new ArrayList<>();
            synchronized (this) {
                final Iterator<ShardRequest> it = queue.iterator();
                while (it.hasNext()) {
                    final ShardRequest r = it.next();
                    final AtomicInteger sending = sendingCounters.computeIfAbsent(r.node, k -> new AtomicInteger());
                    assert 0 <= sending.get() && sending.get() <= maxConcurrentRequestsPerNode : sending;
                    if (sending.get() < maxConcurrentRequestsPerNode) {
                        sending.incrementAndGet();
                        readyRequests.add(r);
                        it.remove();
                    }
                }
            }
            if (readyRequests.isEmpty()) {
                return;
            }
            final Thread sendingThread = Thread.currentThread();
            for (ShardRequest r : readyRequests) {
                super.sendShardRequest(
                    r.node,
                    r.shardRequest,
                    ActionListener.runAfter(r.handler, () -> onRequestResponded(sendingThread, r.node))
                );
            }
        }

        private void onRequestResponded(Thread sendingThread, DiscoveryNode node) {
            final AtomicInteger sending = sendingCounters.get(node);
            assert sending != null && 1 <= sending.get() && sending.get() <= maxConcurrentRequestsPerNode : sending;
            sending.decrementAndGet();
            // fork to avoid StackOverflow
            if (sendingThread == Thread.currentThread()) {
                threadPool.generic().execute(this::trySendRequests);
            } else {
                trySendRequests();
            }
        }

        @Override
        protected synchronized void sendShardRequest(
            DiscoveryNode node,
            AnalyzeDiskUsageShardRequest shardRequest,
            ActionListener<AnalyzeDiskUsageShardResponse> listener
        ) {
            queue.add(new ShardRequest(node, shardRequest, listener));
        }

        @Override
        public void start() {
            super.start();
            trySendRequests();
        }
    }

    @Override
    protected AnalyzeDiskUsageShardRequest newShardRequest(int numShards, ShardRouting shard, AnalyzeIndexDiskUsageRequest request) {
        return new AnalyzeDiskUsageShardRequest(shard.shardId(), request);
    }

    @Override
    protected AnalyzeDiskUsageShardResponse readShardResponse(StreamInput in) throws IOException {
        return new AnalyzeDiskUsageShardResponse(in);
    }

    @Override
    protected AnalyzeDiskUsageShardResponse shardOperation(AnalyzeDiskUsageShardRequest request, Task task) throws IOException {
        final ShardId shardId = request.shardId();
        assert task instanceof CancellableTask : "AnalyzeDiskUsageShardRequest must create a cancellable task";
        final CancellableTask cancellableTask = (CancellableTask) task;
        final Runnable checkForCancellation = cancellableTask::ensureNotCancelled;
        final IndexShard shard = indicesService.indexServiceSafe(shardId.getIndex()).getShard(shardId.id());
        try (Engine.IndexCommitRef commitRef = shard.acquireLastIndexCommit(request.flush)) {
            final IndexDiskUsageStats stats = IndexDiskUsageAnalyzer.analyze(shardId, commitRef.getIndexCommit(), checkForCancellation);
            return new AnalyzeDiskUsageShardResponse(shardId, stats);
        }
    }

    @Override
    protected AnalyzeIndexDiskUsageResponse newResponse(
        AnalyzeIndexDiskUsageRequest request,
        AtomicReferenceArray<?> shardsResponses,
        ClusterState clusterState
    ) {
        int successfulShards = 0;
        final List<DefaultShardOperationFailedException> shardFailures = new ArrayList<>();
        final Map<String, IndexDiskUsageStats> combined = new HashMap<>();
        for (int i = 0; i < shardsResponses.length(); i++) {
            final Object r = shardsResponses.get(i);
            if (r instanceof AnalyzeDiskUsageShardResponse resp) {
                ++successfulShards;
                combined.compute(resp.getIndex(), (k, v) -> v == null ? resp.stats : v.add(resp.stats));
            } else if (r instanceof DefaultShardOperationFailedException e) {
                shardFailures.add(e);
            } else if (r instanceof Exception e) {
                shardFailures.add(new DefaultShardOperationFailedException(ExceptionsHelper.convertToElastic(e)));
            } else {
                assert false : "unknown response [" + r + "]";
                throw new IllegalStateException("unknown response [" + r + "]");
            }
        }
        return new AnalyzeIndexDiskUsageResponse(shardsResponses.length(), successfulShards, shardFailures.size(), shardFailures, combined);
    }

    @Override
<<<<<<< HEAD
    protected GroupShardsIterator<ShardIterator> shards(
        ClusterState clusterState,
        AnalyzeIndexDiskUsageRequest request,
        String[] concreteIndices
    ) {
        ProjectState project = projectResolver.getProjectState(clusterState);
        final GroupShardsIterator<ShardIterator> groups = clusterService.operationRouting()
            .searchShards(project, concreteIndices, null, null);
=======
    protected List<ShardIterator> shards(ClusterState clusterState, AnalyzeIndexDiskUsageRequest request, String[] concreteIndices) {
        final List<ShardIterator> groups = clusterService.operationRouting().searchShards(clusterState, concreteIndices, null, null);
>>>>>>> 0cf42f23
        for (ShardIterator group : groups) {
            // fails fast if any non-active groups
            if (group.size() == 0) {
                throw new NoShardAvailableActionException(group.shardId());
            }
        }
        return groups;
    }

    @Override
    protected ClusterBlockException checkGlobalBlock(ClusterState state, AnalyzeIndexDiskUsageRequest request) {
        return state.blocks().globalBlockedException(ClusterBlockLevel.METADATA_READ);
    }

    @Override
    protected ClusterBlockException checkRequestBlock(ClusterState state, AnalyzeIndexDiskUsageRequest request, String[] concreteIndices) {
        return state.blocks().indicesBlockedException(projectResolver.getProjectId(), ClusterBlockLevel.METADATA_READ, concreteIndices);
    }
}<|MERGE_RESOLUTION|>--- conflicted
+++ resolved
@@ -22,11 +22,7 @@
 import org.elasticsearch.cluster.block.ClusterBlockLevel;
 import org.elasticsearch.cluster.metadata.IndexNameExpressionResolver;
 import org.elasticsearch.cluster.node.DiscoveryNode;
-<<<<<<< HEAD
 import org.elasticsearch.cluster.project.ProjectResolver;
-import org.elasticsearch.cluster.routing.GroupShardsIterator;
-=======
->>>>>>> 0cf42f23
 import org.elasticsearch.cluster.routing.ShardIterator;
 import org.elasticsearch.cluster.routing.ShardRouting;
 import org.elasticsearch.cluster.service.ClusterService;
@@ -222,19 +218,10 @@
     }
 
     @Override
-<<<<<<< HEAD
-    protected GroupShardsIterator<ShardIterator> shards(
-        ClusterState clusterState,
-        AnalyzeIndexDiskUsageRequest request,
-        String[] concreteIndices
-    ) {
+    protected List<ShardIterator> shards(ClusterState clusterState, AnalyzeIndexDiskUsageRequest request, String[] concreteIndices) {
         ProjectState project = projectResolver.getProjectState(clusterState);
-        final GroupShardsIterator<ShardIterator> groups = clusterService.operationRouting()
-            .searchShards(project, concreteIndices, null, null);
-=======
-    protected List<ShardIterator> shards(ClusterState clusterState, AnalyzeIndexDiskUsageRequest request, String[] concreteIndices) {
-        final List<ShardIterator> groups = clusterService.operationRouting().searchShards(clusterState, concreteIndices, null, null);
->>>>>>> 0cf42f23
+        final List<ShardIterator> groups = clusterService.operationRouting().searchShards(project, concreteIndices, null, null);
+
         for (ShardIterator group : groups) {
             // fails fast if any non-active groups
             if (group.size() == 0) {
