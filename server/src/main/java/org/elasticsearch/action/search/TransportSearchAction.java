/*
 * Copyright Elasticsearch B.V. and/or licensed to Elasticsearch B.V. under one
 * or more contributor license agreements. Licensed under the "Elastic License
 * 2.0", the "GNU Affero General Public License v3.0 only", and the "Server Side
 * Public License v 1"; you may not use this file except in compliance with, at
 * your election, the "Elastic License 2.0", the "GNU Affero General Public
 * License v3.0 only", or the "Server Side Public License, v 1".
 */

package org.elasticsearch.action.search;

import org.apache.logging.log4j.LogManager;
import org.apache.logging.log4j.Logger;
import org.elasticsearch.ExceptionsHelper;
import org.elasticsearch.TransportVersions;
import org.elasticsearch.action.ActionListener;
import org.elasticsearch.action.ActionListenerResponseHandler;
import org.elasticsearch.action.ActionType;
import org.elasticsearch.action.DelegatingActionListener;
import org.elasticsearch.action.IndicesRequest;
import org.elasticsearch.action.OriginalIndices;
import org.elasticsearch.action.RemoteClusterActionType;
import org.elasticsearch.action.ResolvedIndices;
import org.elasticsearch.action.ShardOperationFailedException;
import org.elasticsearch.action.admin.cluster.shards.ClusterSearchShardsRequest;
import org.elasticsearch.action.admin.cluster.shards.ClusterSearchShardsResponse;
import org.elasticsearch.action.admin.cluster.shards.TransportClusterSearchShardsAction;
import org.elasticsearch.action.admin.cluster.stats.CCSUsage;
import org.elasticsearch.action.admin.cluster.stats.CCSUsageTelemetry;
import org.elasticsearch.action.support.ActionFilters;
import org.elasticsearch.action.support.HandledTransportAction;
import org.elasticsearch.action.support.IndicesOptions;
import org.elasticsearch.action.support.master.MasterNodeRequest;
import org.elasticsearch.client.internal.Client;
import org.elasticsearch.cluster.ClusterState;
import org.elasticsearch.cluster.ProjectState;
import org.elasticsearch.cluster.block.ClusterBlockException;
import org.elasticsearch.cluster.block.ClusterBlockLevel;
import org.elasticsearch.cluster.metadata.IndexAbstraction;
import org.elasticsearch.cluster.metadata.IndexMetadata;
import org.elasticsearch.cluster.metadata.IndexNameExpressionResolver;
import org.elasticsearch.cluster.metadata.ProjectMetadata;
import org.elasticsearch.cluster.node.DiscoveryNode;
import org.elasticsearch.cluster.node.DiscoveryNodes;
import org.elasticsearch.cluster.project.ProjectResolver;
import org.elasticsearch.cluster.routing.GroupShardsIterator;
import org.elasticsearch.cluster.routing.OperationRouting;
import org.elasticsearch.cluster.routing.ShardIterator;
import org.elasticsearch.cluster.routing.ShardRouting;
import org.elasticsearch.cluster.service.ClusterService;
import org.elasticsearch.common.Strings;
import org.elasticsearch.common.breaker.CircuitBreaker;
import org.elasticsearch.common.io.stream.NamedWriteableRegistry;
import org.elasticsearch.common.logging.DeprecationCategory;
import org.elasticsearch.common.logging.DeprecationLogger;
import org.elasticsearch.common.regex.Regex;
import org.elasticsearch.common.settings.Setting;
import org.elasticsearch.common.settings.Setting.Property;
import org.elasticsearch.common.util.ArrayUtils;
import org.elasticsearch.common.util.CollectionUtils;
import org.elasticsearch.common.util.Maps;
import org.elasticsearch.common.util.concurrent.CountDown;
import org.elasticsearch.common.util.concurrent.EsExecutors;
import org.elasticsearch.core.Predicates;
import org.elasticsearch.core.TimeValue;
import org.elasticsearch.index.Index;
import org.elasticsearch.index.IndexNotFoundException;
import org.elasticsearch.index.query.QueryBuilder;
import org.elasticsearch.index.query.Rewriteable;
import org.elasticsearch.index.shard.ShardId;
import org.elasticsearch.index.shard.ShardNotFoundException;
import org.elasticsearch.indices.ExecutorSelector;
import org.elasticsearch.indices.breaker.CircuitBreakerService;
import org.elasticsearch.injection.guice.Inject;
import org.elasticsearch.node.ResponseCollectorService;
import org.elasticsearch.rest.action.search.SearchResponseMetrics;
import org.elasticsearch.search.SearchPhaseResult;
import org.elasticsearch.search.SearchService;
import org.elasticsearch.search.aggregations.AggregationReduceContext;
import org.elasticsearch.search.builder.PointInTimeBuilder;
import org.elasticsearch.search.builder.SearchSourceBuilder;
import org.elasticsearch.search.internal.AliasFilter;
import org.elasticsearch.search.internal.SearchContext;
import org.elasticsearch.search.profile.SearchProfileResults;
import org.elasticsearch.search.profile.SearchProfileShardResult;
import org.elasticsearch.tasks.Task;
import org.elasticsearch.tasks.TaskId;
import org.elasticsearch.threadpool.ThreadPool;
import org.elasticsearch.transport.RemoteClusterAware;
import org.elasticsearch.transport.RemoteClusterService;
import org.elasticsearch.transport.RemoteTransportException;
import org.elasticsearch.transport.Transport;
import org.elasticsearch.transport.TransportRequestOptions;
import org.elasticsearch.transport.TransportService;
import org.elasticsearch.usage.UsageService;
import org.elasticsearch.xcontent.ToXContent;
import org.elasticsearch.xcontent.XContentFactory;

import java.io.IOException;
import java.util.ArrayList;
import java.util.Arrays;
import java.util.Collections;
import java.util.HashMap;
import java.util.HashSet;
import java.util.List;
import java.util.Map;
import java.util.Objects;
import java.util.Set;
import java.util.concurrent.ConcurrentHashMap;
import java.util.concurrent.Executor;
import java.util.concurrent.TimeUnit;
import java.util.concurrent.atomic.AtomicReference;
import java.util.function.BiConsumer;
import java.util.function.BiFunction;
import java.util.function.Function;
import java.util.function.LongSupplier;

import static org.elasticsearch.action.search.SearchType.DFS_QUERY_THEN_FETCH;
import static org.elasticsearch.action.search.SearchType.QUERY_THEN_FETCH;
import static org.elasticsearch.action.search.TransportSearchHelper.checkCCSVersionCompatibility;
import static org.elasticsearch.search.sort.FieldSortBuilder.hasPrimaryFieldSort;
import static org.elasticsearch.threadpool.ThreadPool.Names.SYSTEM_CRITICAL_READ;
import static org.elasticsearch.threadpool.ThreadPool.Names.SYSTEM_READ;

public class TransportSearchAction extends HandledTransportAction<SearchRequest, SearchResponse> {

    public static final String NAME = "indices:data/read/search";
    public static final ActionType<SearchResponse> TYPE = new ActionType<>(NAME);
    public static final RemoteClusterActionType<SearchResponse> REMOTE_TYPE = new RemoteClusterActionType<>(NAME, SearchResponse::new);
    private static final Logger logger = LogManager.getLogger(TransportSearchAction.class);
    private static final DeprecationLogger DEPRECATION_LOGGER = DeprecationLogger.getLogger(TransportSearchAction.class);
    public static final String FROZEN_INDICES_DEPRECATION_MESSAGE = "Searching frozen indices [{}] is deprecated."
        + " Consider cold or frozen tiers in place of frozen indices. The frozen feature will be removed in a feature release.";

    /** The maximum number of shards for a single search request. */
    public static final Setting<Long> SHARD_COUNT_LIMIT_SETTING = Setting.longSetting(
        "action.search.shard_count.limit",
        Long.MAX_VALUE,
        1L,
        Property.Dynamic,
        Property.NodeScope
    );

    public static final Setting<Integer> DEFAULT_PRE_FILTER_SHARD_SIZE = Setting.intSetting(
        "action.search.pre_filter_shard_size.default",
        SearchRequest.DEFAULT_PRE_FILTER_SHARD_SIZE,
        1,
        Property.NodeScope
    );

    private final ThreadPool threadPool;
    private final ClusterService clusterService;
    private final TransportService transportService;
    private final SearchTransportService searchTransportService;
    private final RemoteClusterService remoteClusterService;
    private final SearchPhaseController searchPhaseController;
    private final SearchService searchService;
<<<<<<< HEAD
    private final ProjectResolver projectResolver;
=======
    private final ResponseCollectorService responseCollectorService;
>>>>>>> 2ed318f2
    private final IndexNameExpressionResolver indexNameExpressionResolver;
    private final NamedWriteableRegistry namedWriteableRegistry;
    private final CircuitBreaker circuitBreaker;
    private final ExecutorSelector executorSelector;
    private final int defaultPreFilterShardSize;
    private final boolean ccsCheckCompatibility;
    private final SearchResponseMetrics searchResponseMetrics;
    private final Client client;
    private final UsageService usageService;
    private final boolean collectTelemetry;

    @Inject
    public TransportSearchAction(
        ThreadPool threadPool,
        CircuitBreakerService circuitBreakerService,
        TransportService transportService,
        SearchService searchService,
        ResponseCollectorService responseCollectorService,
        SearchTransportService searchTransportService,
        SearchPhaseController searchPhaseController,
        ClusterService clusterService,
        ActionFilters actionFilters,
        ProjectResolver projectResolver,
        IndexNameExpressionResolver indexNameExpressionResolver,
        NamedWriteableRegistry namedWriteableRegistry,
        ExecutorSelector executorSelector,
        SearchResponseMetrics searchResponseMetrics,
        Client client,
        UsageService usageService
    ) {
        super(TYPE.name(), transportService, actionFilters, SearchRequest::new, EsExecutors.DIRECT_EXECUTOR_SERVICE);
        this.threadPool = threadPool;
        this.circuitBreaker = circuitBreakerService.getBreaker(CircuitBreaker.REQUEST);
        this.searchPhaseController = searchPhaseController;
        this.searchTransportService = searchTransportService;
        this.remoteClusterService = searchTransportService.getRemoteClusterService();
        SearchTransportService.registerRequestHandler(transportService, searchService);
        this.clusterService = clusterService;
        this.transportService = transportService;
        this.searchService = searchService;
<<<<<<< HEAD
        this.projectResolver = projectResolver;
=======
        this.responseCollectorService = responseCollectorService;
>>>>>>> 2ed318f2
        this.indexNameExpressionResolver = indexNameExpressionResolver;
        this.namedWriteableRegistry = namedWriteableRegistry;
        this.executorSelector = executorSelector;
        var settings = clusterService.getSettings();
        this.defaultPreFilterShardSize = DEFAULT_PRE_FILTER_SHARD_SIZE.get(settings);
        this.ccsCheckCompatibility = SearchService.CCS_VERSION_CHECK_SETTING.get(settings);
        this.collectTelemetry = SearchService.CCS_COLLECT_TELEMETRY.get(settings);
        this.searchResponseMetrics = searchResponseMetrics;
        this.client = client;
        this.usageService = usageService;
    }

    private Map<String, OriginalIndices> buildPerIndexOriginalIndices(
        ProjectState projectState,
        Set<String> indicesAndAliases,
        String[] indices,
        IndicesOptions indicesOptions
    ) {
        Map<String, OriginalIndices> res = Maps.newMapWithExpectedSize(indices.length);
        var blocks = projectState.blocks();
        // optimization: mostly we do not have any blocks so there's no point in the expensive per-index checking
        boolean hasBlocks = blocks.global().isEmpty() == false || blocks.indices().isEmpty() == false;
        for (String index : indices) {
            if (hasBlocks) {
                blocks.indexBlockedRaiseException(ClusterBlockLevel.READ, index);
            }

            String[] aliases = indexNameExpressionResolver.indexAliases(
                projectState.metadata(),
                index,
                Predicates.always(),
                Predicates.always(),
                true,
                indicesAndAliases
            );
            String[] finalIndices = Strings.EMPTY_ARRAY;
            if (aliases == null
                || aliases.length == 0
                || indicesAndAliases.contains(index)
                || hasDataStreamRef(projectState.metadata(), indicesAndAliases, index)) {
                finalIndices = new String[] { index };
            }
            if (aliases != null) {
                finalIndices = finalIndices.length == 0 ? aliases : ArrayUtils.concat(finalIndices, aliases);
            }
            res.put(index, new OriginalIndices(finalIndices, indicesOptions));
        }
        return res;
    }

    private static boolean hasDataStreamRef(ProjectMetadata project, Set<String> indicesAndAliases, String index) {
        IndexAbstraction ret = project.getIndicesLookup().get(index);
        if (ret == null || ret.getParentDataStream() == null) {
            return false;
        }
        return indicesAndAliases.contains(ret.getParentDataStream().getName());
    }

    Map<String, AliasFilter> buildIndexAliasFilters(ProjectState projectState, Set<String> indicesAndAliases, Index[] concreteIndices) {
        final Map<String, AliasFilter> aliasFilterMap = new HashMap<>();
        for (Index index : concreteIndices) {
            projectState.blocks().indexBlockedRaiseException(ClusterBlockLevel.READ, index.getName());
            AliasFilter aliasFilter = searchService.buildAliasFilter(projectState, index.getName(), indicesAndAliases);
            assert aliasFilter != null;
            aliasFilterMap.put(index.getUUID(), aliasFilter);
        }
        return aliasFilterMap;
    }

    private Map<String, Float> resolveIndexBoosts(SearchRequest searchRequest, ClusterState clusterState) {
        if (searchRequest.source() == null) {
            return Collections.emptyMap();
        }

        SearchSourceBuilder source = searchRequest.source();
        if (source.indexBoosts() == null) {
            return Collections.emptyMap();
        }

        Map<String, Float> concreteIndexBoosts = new HashMap<>();
        for (SearchSourceBuilder.IndexBoost ib : source.indexBoosts()) {
            Index[] concreteIndices = indexNameExpressionResolver.concreteIndices(
                clusterState,
                searchRequest.indicesOptions(),
                ib.getIndex()
            );

            for (Index concreteIndex : concreteIndices) {
                concreteIndexBoosts.putIfAbsent(concreteIndex.getUUID(), ib.getBoost());
            }
        }
        return Collections.unmodifiableMap(concreteIndexBoosts);
    }

    /**
     * Search operations need two clocks. One clock is to fulfill real clock needs (e.g., resolving
     * "now" to an index name). Another clock is needed for measuring how long a search operation
     * took. These two uses are at odds with each other. There are many issues with using a real
     * clock for measuring how long an operation took (they often lack precision, they are subject
     * to moving backwards due to NTP and other such complexities, etc.). There are also issues with
     * using a relative clock for reporting real time. Thus, we simply separate these two uses.
     */
    public record SearchTimeProvider(long absoluteStartMillis, long relativeStartNanos, LongSupplier relativeCurrentNanosProvider) {

        /**
         * Instantiates a new search time provider. The absolute start time is the real clock time
         * used for resolving index expressions that include dates. The relative start time is the
         * start of the search operation according to a relative clock. The total time the search
         * operation took can be measured against the provided relative clock and the relative start
         * time.
         *
         * @param absoluteStartMillis          the absolute start time in milliseconds since the epoch
         * @param relativeStartNanos           the relative start time in nanoseconds
         * @param relativeCurrentNanosProvider provides the current relative time
         */
        public SearchTimeProvider {}

        public long buildTookInMillis() {
            return TimeUnit.NANOSECONDS.toMillis(relativeCurrentNanosProvider.getAsLong() - relativeStartNanos);
        }
    }

    @Override
    protected void doExecute(Task task, SearchRequest searchRequest, ActionListener<SearchResponse> listener) {
        executeRequest((SearchTask) task, searchRequest, new SearchResponseActionListener(listener), AsyncSearchActionProvider::new);
    }

    void executeRequest(
        SearchTask task,
        SearchRequest original,
        ActionListener<SearchResponse> listener,
        Function<ActionListener<SearchResponse>, SearchPhaseProvider> searchPhaseProvider
    ) {
        final long relativeStartNanos = System.nanoTime();
        final SearchTimeProvider timeProvider = new SearchTimeProvider(
            original.getOrCreateAbsoluteStartMillis(),
            relativeStartNanos,
            System::nanoTime
        );

        final ClusterState clusterState = clusterService.state();
        clusterState.blocks().globalBlockedRaiseException(ClusterBlockLevel.READ);

        ProjectState projectState = projectResolver.getProjectState(clusterState);
        final ResolvedIndices resolvedIndices;
        if (original.pointInTimeBuilder() != null) {
            resolvedIndices = ResolvedIndices.resolveWithPIT(
                original.pointInTimeBuilder(),
                original.indicesOptions(),
                projectState.metadata(),
                namedWriteableRegistry
            );
        } else {
            resolvedIndices = ResolvedIndices.resolveWithIndicesRequest(
                original,
                projectState.metadata(),
                indexNameExpressionResolver,
                remoteClusterService,
                timeProvider.absoluteStartMillis()
            );
            frozenIndexCheck(resolvedIndices);
        }

        ActionListener<SearchRequest> rewriteListener = listener.delegateFailureAndWrap((delegate, rewritten) -> {
            if (ccsCheckCompatibility) {
                checkCCSVersionCompatibility(rewritten);
            }

            if (resolvedIndices.getRemoteClusterIndices().isEmpty()) {
                executeLocalSearch(
                    task,
                    timeProvider,
                    rewritten,
                    resolvedIndices,
                    projectState,
                    SearchResponse.Clusters.EMPTY,
                    searchPhaseProvider.apply(delegate)
                );
            } else {
                if (delegate instanceof TelemetryListener tl) {
                    tl.setRemotes(resolvedIndices.getRemoteClusterIndices().size());
                    if (task.isAsync()) {
                        tl.setFeature(CCSUsageTelemetry.ASYNC_FEATURE);
                    }
                    if (original.pointInTimeBuilder() != null) {
                        tl.setFeature(CCSUsageTelemetry.PIT_FEATURE);
                    }
                    String client = task.getHeader(Task.X_ELASTIC_PRODUCT_ORIGIN_HTTP_HEADER);
                    if (client != null) {
                        tl.setClient(client);
                    }
                    // Check if any of the index patterns are wildcard patterns
                    var localIndices = resolvedIndices.getLocalIndices();
                    if (localIndices != null && Arrays.stream(localIndices.indices()).anyMatch(Regex::isSimpleMatchPattern)) {
                        tl.setFeature(CCSUsageTelemetry.WILDCARD_FEATURE);
                    }
                    if (resolvedIndices.getRemoteClusterIndices()
                        .values()
                        .stream()
                        .anyMatch(indices -> Arrays.stream(indices.indices()).anyMatch(Regex::isSimpleMatchPattern))) {
                        tl.setFeature(CCSUsageTelemetry.WILDCARD_FEATURE);
                    }
                }
                final TaskId parentTaskId = task.taskInfo(clusterService.localNode().getId(), false).taskId();
                if (shouldMinimizeRoundtrips(rewritten)) {
                    if (delegate instanceof TelemetryListener tl) {
                        tl.setFeature(CCSUsageTelemetry.MRT_FEATURE);
                    }
                    final AggregationReduceContext.Builder aggregationReduceContextBuilder = rewritten.source() != null
                        && rewritten.source().aggregations() != null
                            ? searchService.aggReduceContextBuilder(task::isCancelled, rewritten.source().aggregations())
                            : null;
                    SearchResponse.Clusters clusters = new SearchResponse.Clusters(
                        resolvedIndices.getLocalIndices(),
                        resolvedIndices.getRemoteClusterIndices(),
                        true,
                        remoteClusterService::isSkipUnavailable
                    );
                    if (resolvedIndices.getLocalIndices() == null) {
                        // Notify the progress listener that a CCS with minimize_roundtrips is happening remote-only (no local shards)
                        task.getProgressListener()
                            .notifyListShards(Collections.emptyList(), Collections.emptyList(), clusters, false, timeProvider);
                    }
                    ccsRemoteReduce(
                        task,
                        parentTaskId,
                        rewritten,
                        resolvedIndices,
                        clusters,
                        timeProvider,
                        aggregationReduceContextBuilder,
                        remoteClusterService,
                        threadPool,
                        delegate,
                        (r, l) -> executeLocalSearch(
                            task,
                            timeProvider,
                            r,
                            resolvedIndices,
                            projectState,
                            clusters,
                            searchPhaseProvider.apply(l)
                        )
                    );
                } else {
                    final SearchContextId searchContext = resolvedIndices.getSearchContextId();
                    SearchResponse.Clusters clusters = new SearchResponse.Clusters(
                        resolvedIndices.getLocalIndices(),
                        resolvedIndices.getRemoteClusterIndices(),
                        false,
                        remoteClusterService::isSkipUnavailable
                    );

                    // TODO: pass parentTaskId
                    collectSearchShards(
                        rewritten.indicesOptions(),
                        rewritten.preference(),
                        rewritten.routing(),
                        rewritten.source() != null ? rewritten.source().query() : null,
                        Objects.requireNonNullElse(rewritten.allowPartialSearchResults(), searchService.defaultAllowPartialSearchResults()),
                        searchContext,
                        resolvedIndices.getRemoteClusterIndices(),
                        clusters,
                        timeProvider,
                        transportService,
                        delegate.delegateFailureAndWrap((finalDelegate, searchShardsResponses) -> {
                            final BiFunction<String, String, DiscoveryNode> clusterNodeLookup = getRemoteClusterNodeLookup(
                                searchShardsResponses
                            );
                            final Map<String, AliasFilter> remoteAliasFilters;
                            final List<SearchShardIterator> remoteShardIterators;
                            if (searchContext != null) {
                                remoteAliasFilters = searchContext.aliasFilter();
                                remoteShardIterators = getRemoteShardsIteratorFromPointInTime(
                                    searchShardsResponses,
                                    searchContext,
                                    rewritten.pointInTimeBuilder().getKeepAlive(),
                                    resolvedIndices.getRemoteClusterIndices()
                                );
                            } else {
                                remoteAliasFilters = new HashMap<>();
                                for (SearchShardsResponse searchShardsResponse : searchShardsResponses.values()) {
                                    remoteAliasFilters.putAll(searchShardsResponse.getAliasFilters());
                                }
                                remoteShardIterators = getRemoteShardsIterator(
                                    searchShardsResponses,
                                    resolvedIndices.getRemoteClusterIndices(),
                                    remoteAliasFilters
                                );
                            }
                            executeSearch(
                                task,
                                timeProvider,
                                rewritten,
                                resolvedIndices,
                                remoteShardIterators,
                                clusterNodeLookup,
                                projectState,
                                remoteAliasFilters,
                                clusters,
                                searchPhaseProvider.apply(finalDelegate)
                            );
                        })
                    );
                }
            }
        });
        final SearchSourceBuilder source = original.source();
        if (shouldOpenPIT(source)) {
            // disabling shard reordering for request
            original.setPreFilterShardSize(Integer.MAX_VALUE);
            openPIT(client, original, searchService.getDefaultKeepAliveInMillis(), listener.delegateFailureAndWrap((delegate, resp) -> {
                // We set the keep alive to -1 to indicate that we don't need the pit id in the response.
                // This is needed since we delete the pit prior to sending the response so the id doesn't exist anymore.
                source.pointInTimeBuilder(new PointInTimeBuilder(resp.getPointInTimeId()).setKeepAlive(TimeValue.MINUS_ONE));
                var pitListener = new SearchResponseActionListener(delegate) {
                    @Override
                    public void onResponse(SearchResponse response) {
                        // we need to close the PIT first so we delay the release of the response to after the closing
                        response.incRef();
                        closePIT(
                            client,
                            original.source().pointInTimeBuilder(),
                            () -> ActionListener.respondAndRelease(delegate, response)
                        );
                    }

                    @Override
                    public void onFailure(Exception e) {
                        closePIT(client, original.source().pointInTimeBuilder(), () -> delegate.onFailure(e));
                    }
                };
                executeRequest(task, original, pitListener, searchPhaseProvider);
            }));
        } else {
            Rewriteable.rewriteAndFetch(
                original,
                searchService.getRewriteContext(timeProvider::absoluteStartMillis, resolvedIndices, original.pointInTimeBuilder()),
                rewriteListener
            );
        }
    }

    /**
     * Returns true if the provided source needs to open a shared point in time prior to executing the request.
     */
    private boolean shouldOpenPIT(SearchSourceBuilder source) {
        if (source == null) {
            return false;
        }
        if (source.pointInTimeBuilder() != null) {
            return false;
        }
        var retriever = source.retriever();
        return retriever != null && retriever.isCompound();
    }

    static void openPIT(Client client, SearchRequest request, long keepAliveMillis, ActionListener<OpenPointInTimeResponse> listener) {
        OpenPointInTimeRequest pitReq = new OpenPointInTimeRequest(request.indices()).indicesOptions(request.indicesOptions())
            .preference(request.preference())
            .routing(request.routing())
            .keepAlive(TimeValue.timeValueMillis(keepAliveMillis));
        client.execute(TransportOpenPointInTimeAction.TYPE, pitReq, listener);
    }

    static void closePIT(Client client, PointInTimeBuilder pit, Runnable next) {
        client.execute(
            TransportClosePointInTimeAction.TYPE,
            new ClosePointInTimeRequest(pit.getEncodedId()),
            ActionListener.runAfter(new ActionListener<>() {
                @Override
                public void onResponse(ClosePointInTimeResponse closePointInTimeResponse) {}

                @Override
                public void onFailure(Exception e) {}
            }, next)
        );
    }

    static void adjustSearchType(SearchRequest searchRequest, boolean singleShard) {
        // if there's a kNN search, always use DFS_QUERY_THEN_FETCH
        if (searchRequest.hasKnnSearch()) {
            searchRequest.searchType(DFS_QUERY_THEN_FETCH);
            return;
        }

        // if there's only suggest, disable request cache and always use QUERY_THEN_FETCH
        if (searchRequest.isSuggestOnly()) {
            searchRequest.requestCache(false);
            searchRequest.searchType(QUERY_THEN_FETCH);
            return;
        }

        // optimize search type for cases where there is only one shard group to search on
        if (singleShard) {
            // if we only have one group, then we always want Q_T_F, no need for DFS, and no need to do THEN since we hit one shard
            searchRequest.searchType(QUERY_THEN_FETCH);
        }
    }

    public static boolean shouldMinimizeRoundtrips(SearchRequest searchRequest) {
        if (searchRequest.isCcsMinimizeRoundtrips() == false) {
            return false;
        }
        if (searchRequest.scroll() != null) {
            return false;
        }
        if (searchRequest.pointInTimeBuilder() != null) {
            return false;
        }
        if (searchRequest.searchType() == DFS_QUERY_THEN_FETCH) {
            return false;
        }
        if (searchRequest.hasKnnSearch()) {
            return false;
        }
        SearchSourceBuilder source = searchRequest.source();
        return source == null
            || source.collapse() == null
            || source.collapse().getInnerHits() == null
            || source.collapse().getInnerHits().isEmpty();
    }

    /**
     * Handles ccs_minimize_roundtrips=true
     */
    static void ccsRemoteReduce(
        SearchTask task,
        TaskId parentTaskId,
        SearchRequest searchRequest,
        ResolvedIndices resolvedIndices,
        SearchResponse.Clusters clusters,
        SearchTimeProvider timeProvider,
        AggregationReduceContext.Builder aggReduceContextBuilder,
        RemoteClusterService remoteClusterService,
        ThreadPool threadPool,
        ActionListener<SearchResponse> listener,
        BiConsumer<SearchRequest, ActionListener<SearchResponse>> localSearchConsumer
    ) {
        final var remoteClientResponseExecutor = threadPool.executor(ThreadPool.Names.SEARCH_COORDINATION);
        if (resolvedIndices.getLocalIndices() == null && resolvedIndices.getRemoteClusterIndices().size() == 1) {
            // if we are searching against a single remote cluster, we simply forward the original search request to such cluster
            // and we directly perform final reduction in the remote cluster
            Map.Entry<String, OriginalIndices> entry = resolvedIndices.getRemoteClusterIndices().entrySet().iterator().next();
            String clusterAlias = entry.getKey();
            boolean skipUnavailable = remoteClusterService.isSkipUnavailable(clusterAlias);
            OriginalIndices indices = entry.getValue();
            SearchRequest ccsSearchRequest = SearchRequest.subSearchRequest(
                parentTaskId,
                searchRequest,
                indices.indices(),
                clusterAlias,
                timeProvider.absoluteStartMillis(),
                true
            );
            var remoteClusterClient = remoteClusterService.getRemoteClusterClient(
                clusterAlias,
                remoteClientResponseExecutor,
                RemoteClusterService.DisconnectedStrategy.RECONNECT_UNLESS_SKIP_UNAVAILABLE
            );
            remoteClusterClient.execute(TransportSearchAction.REMOTE_TYPE, ccsSearchRequest, new ActionListener<>() {
                @Override
                public void onResponse(SearchResponse searchResponse) {
                    // overwrite the existing cluster entry with the updated one
                    ccsClusterInfoUpdate(searchResponse, clusters, clusterAlias, skipUnavailable);
                    Map<String, SearchProfileShardResult> profileResults = searchResponse.getProfileResults();
                    SearchProfileResults profile = profileResults == null || profileResults.isEmpty()
                        ? null
                        : new SearchProfileResults(profileResults);

                    ActionListener.respondAndRelease(
                        listener,
                        new SearchResponse(
                            searchResponse.getHits(),
                            searchResponse.getAggregations(),
                            searchResponse.getSuggest(),
                            searchResponse.isTimedOut(),
                            searchResponse.isTerminatedEarly(),
                            profile,
                            searchResponse.getNumReducePhases(),
                            searchResponse.getScrollId(),
                            searchResponse.getTotalShards(),
                            searchResponse.getSuccessfulShards(),
                            searchResponse.getSkippedShards(),
                            timeProvider.buildTookInMillis(),
                            searchResponse.getShardFailures(),
                            clusters,
                            searchResponse.pointInTimeId()
                        )
                    );
                }

                @Override
                public void onFailure(Exception e) {
                    ShardSearchFailure failure = new ShardSearchFailure(e);
                    logCCSError(failure, clusterAlias, skipUnavailable);
                    ccsClusterInfoUpdate(failure, clusters, clusterAlias, skipUnavailable);
                    if (skipUnavailable) {
                        ActionListener.respondAndRelease(listener, SearchResponse.empty(timeProvider::buildTookInMillis, clusters));
                    } else {
                        listener.onFailure(wrapRemoteClusterFailure(clusterAlias, e));
                    }
                }
            });
        } else {
            SearchResponseMerger searchResponseMerger = createSearchResponseMerger(
                searchRequest.source(),
                timeProvider,
                aggReduceContextBuilder
            );
            task.setSearchResponseMergerSupplier(
                () -> createSearchResponseMerger(searchRequest.source(), timeProvider, aggReduceContextBuilder)
            );
            final AtomicReference<Exception> exceptions = new AtomicReference<>();
            int totalClusters = resolvedIndices.getRemoteClusterIndices().size() + (resolvedIndices.getLocalIndices() == null ? 0 : 1);
            final CountDown countDown = new CountDown(totalClusters);
            for (Map.Entry<String, OriginalIndices> entry : resolvedIndices.getRemoteClusterIndices().entrySet()) {
                String clusterAlias = entry.getKey();
                boolean skipUnavailable = remoteClusterService.isSkipUnavailable(clusterAlias);
                OriginalIndices indices = entry.getValue();
                SearchRequest ccsSearchRequest = SearchRequest.subSearchRequest(
                    parentTaskId,
                    searchRequest,
                    indices.indices(),
                    clusterAlias,
                    timeProvider.absoluteStartMillis(),
                    false
                );
                ActionListener<SearchResponse> ccsListener = createCCSListener(
                    clusterAlias,
                    skipUnavailable,
                    countDown,
                    exceptions,
                    searchResponseMerger,
                    clusters,
                    task.getProgressListener(),
                    listener
                );
                final var remoteClusterClient = remoteClusterService.getRemoteClusterClient(
                    clusterAlias,
                    remoteClientResponseExecutor,
                    RemoteClusterService.DisconnectedStrategy.RECONNECT_UNLESS_SKIP_UNAVAILABLE
                );
                remoteClusterClient.execute(TransportSearchAction.REMOTE_TYPE, ccsSearchRequest, ccsListener);
            }
            if (resolvedIndices.getLocalIndices() != null) {
                ActionListener<SearchResponse> ccsListener = createCCSListener(
                    RemoteClusterAware.LOCAL_CLUSTER_GROUP_KEY,
                    false,
                    countDown,
                    exceptions,
                    searchResponseMerger,
                    clusters,
                    task.getProgressListener(),
                    listener
                );
                SearchRequest ccsLocalSearchRequest = SearchRequest.subSearchRequest(
                    parentTaskId,
                    searchRequest,
                    resolvedIndices.getLocalIndices().indices(),
                    RemoteClusterAware.LOCAL_CLUSTER_GROUP_KEY,
                    timeProvider.absoluteStartMillis(),
                    false
                );
                localSearchConsumer.accept(ccsLocalSearchRequest, ccsListener);
            }
        }
    }

    static SearchResponseMerger createSearchResponseMerger(
        SearchSourceBuilder source,
        SearchTimeProvider timeProvider,
        AggregationReduceContext.Builder aggReduceContextBuilder
    ) {
        final int from;
        final int size;
        final int trackTotalHitsUpTo;
        if (source == null) {
            from = SearchService.DEFAULT_FROM;
            size = SearchService.DEFAULT_SIZE;
            trackTotalHitsUpTo = SearchContext.DEFAULT_TRACK_TOTAL_HITS_UP_TO;
        } else {
            from = source.from() == -1 ? SearchService.DEFAULT_FROM : source.from();
            size = source.size() == -1 ? SearchService.DEFAULT_SIZE : source.size();
            trackTotalHitsUpTo = source.trackTotalHitsUpTo() == null
                ? SearchContext.DEFAULT_TRACK_TOTAL_HITS_UP_TO
                : source.trackTotalHitsUpTo();
            // here we modify the original source so we can re-use it by setting it to each outgoing search request
            source.from(0);
            source.size(from + size);
        }
        return new SearchResponseMerger(from, size, trackTotalHitsUpTo, timeProvider, aggReduceContextBuilder);
    }

    /**
     * Collect remote search shards that we need to search for potential matches.
     * Used for ccs_minimize_roundtrips=false
     */
    static void collectSearchShards(
        IndicesOptions indicesOptions,
        String preference,
        String routing,
        QueryBuilder query,
        boolean allowPartialResults,
        SearchContextId searchContext,
        Map<String, OriginalIndices> remoteIndicesByCluster,
        SearchResponse.Clusters clusters,
        SearchTimeProvider timeProvider,
        TransportService transportService,
        ActionListener<Map<String, SearchShardsResponse>> listener
    ) {
        RemoteClusterService remoteClusterService = transportService.getRemoteClusterService();
        final CountDown responsesCountDown = new CountDown(remoteIndicesByCluster.size());
        final Map<String, SearchShardsResponse> searchShardsResponses = new ConcurrentHashMap<>();
        final AtomicReference<Exception> exceptions = new AtomicReference<>();
        for (Map.Entry<String, OriginalIndices> entry : remoteIndicesByCluster.entrySet()) {
            final String clusterAlias = entry.getKey();
            boolean skipUnavailable = remoteClusterService.isSkipUnavailable(clusterAlias);
            CCSActionListener<SearchShardsResponse, Map<String, SearchShardsResponse>> singleListener = new CCSActionListener<>(
                clusterAlias,
                skipUnavailable,
                responsesCountDown,
                exceptions,
                clusters,
                listener
            ) {
                @Override
                void innerOnResponse(SearchShardsResponse searchShardsResponse) {
                    assert ThreadPool.assertCurrentThreadPool(ThreadPool.Names.SEARCH_COORDINATION);
                    ccsClusterInfoUpdate(searchShardsResponse, clusters, clusterAlias, timeProvider);
                    searchShardsResponses.put(clusterAlias, searchShardsResponse);
                }

                @Override
                Map<String, SearchShardsResponse> createFinalResponse() {
                    return searchShardsResponses;
                }
            };
            remoteClusterService.maybeEnsureConnectedAndGetConnection(
                clusterAlias,
                skipUnavailable == false,
                singleListener.delegateFailureAndWrap((delegate, connection) -> {
                    final String[] indices = entry.getValue().indices();
                    final Executor responseExecutor = transportService.getThreadPool().executor(ThreadPool.Names.SEARCH_COORDINATION);
                    // TODO: support point-in-time
                    if (searchContext == null && connection.getTransportVersion().onOrAfter(TransportVersions.V_8_9_X)) {
                        SearchShardsRequest searchShardsRequest = new SearchShardsRequest(
                            indices,
                            indicesOptions,
                            query,
                            routing,
                            preference,
                            allowPartialResults,
                            clusterAlias
                        );
                        transportService.sendRequest(
                            connection,
                            TransportSearchShardsAction.TYPE.name(),
                            searchShardsRequest,
                            TransportRequestOptions.EMPTY,
                            new ActionListenerResponseHandler<>(delegate, SearchShardsResponse::new, responseExecutor)
                        );
                    } else {
                        // does not do a can-match
                        ClusterSearchShardsRequest searchShardsRequest = new ClusterSearchShardsRequest(
                            MasterNodeRequest.INFINITE_MASTER_NODE_TIMEOUT,
                            indices
                        ).indicesOptions(indicesOptions).local(true).preference(preference).routing(routing);
                        transportService.sendRequest(
                            connection,
                            TransportClusterSearchShardsAction.TYPE.name(),
                            searchShardsRequest,
                            TransportRequestOptions.EMPTY,
                            new ActionListenerResponseHandler<>(
                                delegate.map(SearchShardsResponse::fromLegacyResponse),
                                ClusterSearchShardsResponse::new,
                                responseExecutor
                            )
                        );
                    }
                })
            );
        }
    }

    /**
     * Only used for ccs_minimize_roundtrips=true pathway
     */
    private static ActionListener<SearchResponse> createCCSListener(
        String clusterAlias,
        boolean skipUnavailable,
        CountDown countDown,
        AtomicReference<Exception> exceptions,
        SearchResponseMerger searchResponseMerger,
        SearchResponse.Clusters clusters,
        SearchProgressListener progressListener,
        ActionListener<SearchResponse> originalListener
    ) {
        return new CCSActionListener<>(
            clusterAlias,
            skipUnavailable,
            countDown,
            exceptions,
            clusters,
            ActionListener.releaseAfter(originalListener, searchResponseMerger)
        ) {
            @Override
            void innerOnResponse(SearchResponse searchResponse) {
                ccsClusterInfoUpdate(searchResponse, clusters, clusterAlias, skipUnavailable);
                searchResponseMerger.add(searchResponse);
                progressListener.notifyClusterResponseMinimizeRoundtrips(clusterAlias, searchResponse);
            }

            @Override
            SearchResponse createFinalResponse() {
                return searchResponseMerger.getMergedResponse(clusters);
            }

            @Override
            protected void releaseResponse(SearchResponse searchResponse) {
                searchResponse.decRef();
            }
        };
    }

    /**
     * Creates a new Cluster object using the {@link ShardSearchFailure} info and skip_unavailable
     * flag to set Status. Then it swaps it in the clusters CHM at key clusterAlias
     */
    static void ccsClusterInfoUpdate(
        ShardSearchFailure failure,
        SearchResponse.Clusters clusters,
        String clusterAlias,
        boolean skipUnavailable
    ) {
        clusters.swapCluster(clusterAlias, (k, v) -> {
            SearchResponse.Cluster.Status status;
            if (skipUnavailable) {
                status = SearchResponse.Cluster.Status.SKIPPED;
            } else {
                status = SearchResponse.Cluster.Status.FAILED;
            }
            return new SearchResponse.Cluster.Builder(v).setStatus(status)
                .setFailures(CollectionUtils.appendToCopy(v.getFailures(), failure))
                .build();
        });
    }

    /**
     * Helper method common to multiple ccs_minimize_roundtrips=true code paths.
     * Used to update a specific SearchResponse.Cluster object state based upon
     * the SearchResponse coming from the cluster coordinator the search was performed on.
     * @param searchResponse SearchResponse from cluster sub-search
     * @param clusters Clusters that the search was executed on
     * @param clusterAlias Alias of the cluster to be updated
     */
    private static void ccsClusterInfoUpdate(
        SearchResponse searchResponse,
        SearchResponse.Clusters clusters,
        String clusterAlias,
        boolean skipUnavailable
    ) {
        /*
         * Cluster Status logic:
         * 1) FAILED if total_shards > 0 && all shards failed && skip_unavailable=false
         * 2) SKIPPED if total_shards > 0 && all shards failed && skip_unavailable=true
         * 3) PARTIAL if it timed out
         * 4) PARTIAL if it at least one of the shards succeeded but not all
         * 5) SUCCESSFUL if no shards failed (and did not time out)
         */
        clusters.swapCluster(clusterAlias, (k, v) -> {
            SearchResponse.Cluster.Status status;
            int totalShards = searchResponse.getTotalShards();
            if (totalShards > 0 && searchResponse.getFailedShards() >= totalShards) {
                if (skipUnavailable) {
                    status = SearchResponse.Cluster.Status.SKIPPED;
                } else {
                    status = SearchResponse.Cluster.Status.FAILED;
                }
            } else if (searchResponse.isTimedOut()) {
                status = SearchResponse.Cluster.Status.PARTIAL;
            } else if (searchResponse.getFailedShards() > 0) {
                status = SearchResponse.Cluster.Status.PARTIAL;
            } else {
                status = SearchResponse.Cluster.Status.SUCCESSFUL;
            }
            return new SearchResponse.Cluster.Builder(v).setStatus(status)
                .setTotalShards(totalShards)
                .setSuccessfulShards(searchResponse.getSuccessfulShards())
                .setSkippedShards(searchResponse.getSkippedShards())
                .setFailedShards(searchResponse.getFailedShards())
                .setFailures(Arrays.asList(searchResponse.getShardFailures()))
                .setTook(searchResponse.getTook())
                .setTimedOut(searchResponse.isTimedOut())
                .build();
        });
    }

    /**
     * Edge case ---
     * Typically we don't need to update a Cluster object after the SearchShards API call, since the
     * skipped shards will be passed into SearchProgressListener.onListShards.
     * However, there is an edge case where the remote SearchShards API call returns no shards at all.
     * So in that case, nothing for this cluster will be passed to onListShards, so we need to update
     * the Cluster object to SUCCESSFUL status with shard counts of 0 and a filled in 'took' value.
     *
     * @param response from SearchShards API call to remote cluster
     * @param clusters Clusters that the search was executed on
     * @param clusterAlias Alias of the cluster to be updated
     * @param timeProvider search time provider (for setting took value)
     */
    private static void ccsClusterInfoUpdate(
        SearchShardsResponse response,
        SearchResponse.Clusters clusters,
        String clusterAlias,
        SearchTimeProvider timeProvider
    ) {
        if (response.getGroups().isEmpty()) {
            clusters.swapCluster(
                clusterAlias,
                (k, v) -> new SearchResponse.Cluster.Builder(v).setStatus(SearchResponse.Cluster.Status.SUCCESSFUL)
                    .setTotalShards(0)
                    .setSuccessfulShards(0)
                    .setSkippedShards(0)
                    .setFailedShards(0)
                    .setFailures(Collections.emptyList())
                    .setTook(new TimeValue(timeProvider.buildTookInMillis()))
                    .setTimedOut(false)
                    .build()
            );
        }
    }

    void executeLocalSearch(
        Task task,
        SearchTimeProvider timeProvider,
        SearchRequest searchRequest,
        ResolvedIndices resolvedIndices,
        ProjectState projectState,
        SearchResponse.Clusters clusterInfo,
        SearchPhaseProvider searchPhaseProvider
    ) {
        executeSearch(
            (SearchTask) task,
            timeProvider,
            searchRequest,
            resolvedIndices,
            Collections.emptyList(),
            (clusterName, nodeId) -> null,
            projectState,
            Collections.emptyMap(),
            clusterInfo,
            searchPhaseProvider
        );
    }

    static BiFunction<String, String, DiscoveryNode> getRemoteClusterNodeLookup(Map<String, SearchShardsResponse> searchShardsResp) {
        Map<String, Map<String, DiscoveryNode>> clusterToNode = new HashMap<>();
        for (Map.Entry<String, SearchShardsResponse> entry : searchShardsResp.entrySet()) {
            String clusterAlias = entry.getKey();
            for (DiscoveryNode remoteNode : entry.getValue().getNodes()) {
                clusterToNode.computeIfAbsent(clusterAlias, k -> new HashMap<>()).put(remoteNode.getId(), remoteNode);
            }
        }
        return (clusterAlias, nodeId) -> {
            Map<String, DiscoveryNode> clusterNodes = clusterToNode.get(clusterAlias);
            if (clusterNodes == null) {
                throw new IllegalArgumentException("unknown remote cluster: " + clusterAlias);
            }
            return clusterNodes.get(nodeId);
        };
    }

    /**
     * Produce a list of {@link SearchShardIterator}s from the set of responses from remote clusters.
     * Used for ccs_minimize_roundtrips=false.
     */
    static List<SearchShardIterator> getRemoteShardsIterator(
        Map<String, SearchShardsResponse> searchShardsResponses,
        Map<String, OriginalIndices> remoteIndicesByCluster,
        Map<String, AliasFilter> aliasFilterMap
    ) {
        final List<SearchShardIterator> remoteShardIterators = new ArrayList<>();
        for (Map.Entry<String, SearchShardsResponse> entry : searchShardsResponses.entrySet()) {
            for (SearchShardsGroup searchShardsGroup : entry.getValue().getGroups()) {
                // add the cluster name to the remote index names for indices disambiguation
                // this ends up in the hits returned with the search response
                ShardId shardId = searchShardsGroup.shardId();
                AliasFilter aliasFilter = aliasFilterMap.get(shardId.getIndex().getUUID());
                String[] aliases = aliasFilter.getAliases();
                String clusterAlias = entry.getKey();
                String[] finalIndices = aliases.length == 0 ? new String[] { shardId.getIndexName() } : aliases;
                final OriginalIndices originalIndices = remoteIndicesByCluster.get(clusterAlias);
                assert originalIndices != null : "original indices are null for clusterAlias: " + clusterAlias;
                SearchShardIterator shardIterator = new SearchShardIterator(
                    clusterAlias,
                    shardId,
                    searchShardsGroup.allocatedNodes(),
                    new OriginalIndices(finalIndices, originalIndices.indicesOptions()),
                    null,
                    null,
                    searchShardsGroup.preFiltered(),
                    searchShardsGroup.skipped()
                );
                remoteShardIterators.add(shardIterator);
            }
        }
        return remoteShardIterators;
    }

    static List<SearchShardIterator> getRemoteShardsIteratorFromPointInTime(
        Map<String, SearchShardsResponse> searchShardsResponses,
        SearchContextId searchContextId,
        TimeValue searchContextKeepAlive,
        Map<String, OriginalIndices> remoteClusterIndices
    ) {
        final List<SearchShardIterator> remoteShardIterators = new ArrayList<>();
        for (Map.Entry<String, SearchShardsResponse> entry : searchShardsResponses.entrySet()) {
            for (SearchShardsGroup group : entry.getValue().getGroups()) {
                final ShardId shardId = group.shardId();
                final SearchContextIdForNode perNode = searchContextId.shards().get(shardId);
                if (perNode == null) {
                    // the shard was skipped after can match, hence it is not even part of the pit id
                    continue;
                }
                final String clusterAlias = entry.getKey();
                assert clusterAlias.equals(perNode.getClusterAlias()) : clusterAlias + " != " + perNode.getClusterAlias();
                final List<String> targetNodes = new ArrayList<>(group.allocatedNodes().size());
                if (perNode.getNode() != null) {
                    // If the shard was available when the PIT was created, it's included.
                    // Otherwise, we add the shard iterator without a target node, allowing a partial search failure to
                    // be thrown when a search phase attempts to access it.
                    targetNodes.add(perNode.getNode());
                    if (perNode.getSearchContextId().getSearcherId() != null) {
                        for (String node : group.allocatedNodes()) {
                            if (node.equals(perNode.getNode()) == false) {
                                targetNodes.add(node);
                            }
                        }
                    }
                }
                assert remoteClusterIndices.get(clusterAlias) != null : "original indices are null for clusterAlias: " + clusterAlias;
                final OriginalIndices finalIndices = new OriginalIndices(
                    new String[] { shardId.getIndexName() },
                    remoteClusterIndices.get(clusterAlias).indicesOptions()
                );
                SearchShardIterator shardIterator = new SearchShardIterator(
                    clusterAlias,
                    shardId,
                    targetNodes,
                    finalIndices,
                    perNode.getSearchContextId(),
                    searchContextKeepAlive,
                    false,
                    false
                );
                remoteShardIterators.add(shardIterator);
            }
        }
        assert checkAllRemotePITShardsWereReturnedBySearchShards(searchContextId.shards(), searchShardsResponses)
            : "search shards did not return remote shards that PIT included: " + searchContextId.shards();
        return remoteShardIterators;
    }

    private static boolean checkAllRemotePITShardsWereReturnedBySearchShards(
        Map<ShardId, SearchContextIdForNode> searchContextIdShards,
        Map<String, SearchShardsResponse> searchShardsResponses
    ) {
        Map<ShardId, SearchContextIdForNode> searchContextIdForNodeMap = new HashMap<>(searchContextIdShards);
        for (SearchShardsResponse searchShardsResponse : searchShardsResponses.values()) {
            for (SearchShardsGroup group : searchShardsResponse.getGroups()) {
                searchContextIdForNodeMap.remove(group.shardId());
            }
        }
        return searchContextIdForNodeMap.values()
            .stream()
            .allMatch(searchContextIdForNode -> searchContextIdForNode.getClusterAlias() == null);
    }

    /**
     * If any of the indices we are searching are frozen, issue deprecation warning.
     */
    void frozenIndexCheck(ResolvedIndices resolvedIndices) {
        List<String> frozenIndices = new ArrayList<>();
        Map<Index, IndexMetadata> indexMetadataMap = resolvedIndices.getConcreteLocalIndicesMetadata();
        for (var entry : indexMetadataMap.entrySet()) {
            if (entry.getValue().getSettings().getAsBoolean("index.frozen", false)) {
                frozenIndices.add(entry.getKey().getName());
            }
        }

        if (frozenIndices.isEmpty() == false) {
            DEPRECATION_LOGGER.warn(
                DeprecationCategory.INDICES,
                "search-frozen-indices",
                FROZEN_INDICES_DEPRECATION_MESSAGE,
                String.join(",", frozenIndices)
            );
        }
    }

    /**
     * Execute search locally and for all given remote shards.
     * Used when minimize_roundtrips=false or for local search.
     */
    private void executeSearch(
        SearchTask task,
        SearchTimeProvider timeProvider,
        SearchRequest searchRequest,
        ResolvedIndices resolvedIndices,
        List<SearchShardIterator> remoteShardIterators,
        BiFunction<String, String, DiscoveryNode> remoteConnections,
        ProjectState projectState,
        Map<String, AliasFilter> remoteAliasMap,
        SearchResponse.Clusters clusters,
        SearchPhaseProvider searchPhaseProvider
    ) {
        if (searchRequest.allowPartialSearchResults() == null) {
            // No user preference defined in search request - apply cluster service default
            searchRequest.allowPartialSearchResults(searchService.defaultAllowPartialSearchResults());
        }

        // TODO: I think startTime() should become part of ActionRequest and that should be used both for index name
        // date math expressions and $now in scripts. This way all apis will deal with now in the same way instead
        // of just for the _search api
        final List<SearchShardIterator> localShardIterators;
        final Map<String, AliasFilter> aliasFilter;

        final String[] concreteLocalIndices;
        if (resolvedIndices.getSearchContextId() != null) {
            assert searchRequest.pointInTimeBuilder() != null;
            aliasFilter = resolvedIndices.getSearchContextId().aliasFilter();
            concreteLocalIndices = resolvedIndices.getLocalIndices() == null ? new String[0] : resolvedIndices.getLocalIndices().indices();
            localShardIterators = getLocalShardsIteratorFromPointInTime(
                projectState,
                searchRequest.indicesOptions(),
                searchRequest.getLocalClusterAlias(),
                resolvedIndices.getSearchContextId(),
                searchRequest.pointInTimeBuilder().getKeepAlive(),
                searchRequest.allowPartialSearchResults()
            );
        } else {
            final Index[] indices = resolvedIndices.getConcreteLocalIndices();
            concreteLocalIndices = Arrays.stream(indices).map(Index::getName).toArray(String[]::new);
            final Set<String> indicesAndAliases = indexNameExpressionResolver.resolveExpressions(
                projectState.metadata(),
                searchRequest.indices()
            );
            aliasFilter = buildIndexAliasFilters(projectState, indicesAndAliases, indices);
            aliasFilter.putAll(remoteAliasMap);
            localShardIterators = getLocalShardsIterator(
                projectState,
                searchRequest,
                searchRequest.getLocalClusterAlias(),
                indicesAndAliases,
                concreteLocalIndices
            );

            // localShardIterators is empty since there are no matching indices. In such cases,
            // we update the local cluster's status from RUNNING to SUCCESSFUL right away. Before
            // we attempt to do that, we must ensure that the local cluster was specified in the user's
            // search request. This is done by trying to fetch the local cluster via getCluster() and
            // checking for a non-null return value. If the local cluster was never specified, its status
            // update can be skipped.
            if (localShardIterators.isEmpty()
                && clusters != SearchResponse.Clusters.EMPTY
                && clusters.getCluster(RemoteClusterAware.LOCAL_CLUSTER_GROUP_KEY) != null) {
                clusters.swapCluster(
                    RemoteClusterAware.LOCAL_CLUSTER_GROUP_KEY,
                    (alias, v) -> new SearchResponse.Cluster.Builder(v).setStatus(SearchResponse.Cluster.Status.SUCCESSFUL)
                        .setTotalShards(0)
                        .setSuccessfulShards(0)
                        .setSkippedShards(0)
                        .setFailedShards(0)
                        .setFailures(Collections.emptyList())
                        .setTook(TimeValue.timeValueMillis(0))
                        .setTimedOut(false)
                        .build()
                );
            }
        }
        final GroupShardsIterator<SearchShardIterator> shardIterators = mergeShardsIterators(localShardIterators, remoteShardIterators);

        failIfOverShardCountLimit(clusterService, shardIterators.size());

        if (searchRequest.getWaitForCheckpoints().isEmpty() == false) {
            if (remoteShardIterators.isEmpty() == false) {
                throw new IllegalArgumentException("Cannot use wait_for_checkpoints parameter with cross-cluster searches.");
            } else {
                validateAndResolveWaitForCheckpoint(projectState, indexNameExpressionResolver, searchRequest, concreteLocalIndices);
            }
        }

        Map<String, Float> concreteIndexBoosts = resolveIndexBoosts(searchRequest, projectState.cluster());

        adjustSearchType(searchRequest, shardIterators.size() == 1);

        final DiscoveryNodes nodes = projectState.cluster().nodes();
        BiFunction<String, String, Transport.Connection> connectionLookup = buildConnectionLookup(
            searchRequest.getLocalClusterAlias(),
            nodes::get,
            remoteConnections,
            searchTransportService::getConnection
        );
        final Executor asyncSearchExecutor = asyncSearchExecutor(concreteLocalIndices);
        final boolean preFilterSearchShards = shouldPreFilterSearchShards(
            projectState,
            searchRequest,
            concreteLocalIndices,
            localShardIterators.size() + remoteShardIterators.size(),
            defaultPreFilterShardSize
        );
        searchPhaseProvider.runNewSearchPhase(
            task,
            searchRequest,
            asyncSearchExecutor,
            shardIterators,
            timeProvider,
            connectionLookup,
            projectState.cluster(),
            Collections.unmodifiableMap(aliasFilter),
            concreteIndexBoosts,
            preFilterSearchShards,
            threadPool,
            clusters
        );
    }

    Executor asyncSearchExecutor(final String[] indices) {
        boolean seenSystem = false;
        boolean seenCritical = false;
        for (String index : indices) {
            final String executorName = executorSelector.executorForSearch(index);
            switch (executorName) {
                case SYSTEM_READ -> seenSystem = true;
                case SYSTEM_CRITICAL_READ -> seenCritical = true;
                default -> {
                    return threadPool.executor(executorName);
                }
            }
        }
        final String executor;
        if (seenSystem == false && seenCritical) {
            executor = SYSTEM_CRITICAL_READ;
        } else if (seenSystem) {
            executor = SYSTEM_READ;
        } else {
            executor = ThreadPool.Names.SEARCH;
        }
        return threadPool.executor(executor);
    }

    static BiFunction<String, String, Transport.Connection> buildConnectionLookup(
        String requestClusterAlias,
        Function<String, DiscoveryNode> localNodes,
        BiFunction<String, String, DiscoveryNode> remoteNodes,
        BiFunction<String, DiscoveryNode, Transport.Connection> nodeToConnection
    ) {
        return (clusterAlias, nodeId) -> {
            final DiscoveryNode discoveryNode;
            final boolean remoteCluster;
            if (clusterAlias == null || requestClusterAlias != null) {
                assert requestClusterAlias == null || requestClusterAlias.equals(clusterAlias);
                discoveryNode = localNodes.apply(nodeId);
                remoteCluster = false;
            } else {
                discoveryNode = remoteNodes.apply(clusterAlias, nodeId);
                remoteCluster = true;
            }
            if (discoveryNode == null) {
                throw new IllegalStateException("no node found for id: " + nodeId);
            }
            return nodeToConnection.apply(remoteCluster ? clusterAlias : null, discoveryNode);
        };
    }

    static boolean shouldPreFilterSearchShards(
        ProjectState projectState,
        SearchRequest searchRequest,
        String[] indices,
        int numShards,
        int defaultPreFilterShardSize
    ) {
        if (searchRequest.searchType() != QUERY_THEN_FETCH) {
            // we can't do this for DFS it needs to fan out to all shards all the time
            return false;
        }
        SearchSourceBuilder source = searchRequest.source();
        Integer preFilterShardSize = searchRequest.getPreFilterShardSize();
        if (preFilterShardSize == null) {
            if (hasReadOnlyIndices(indices, projectState) || hasPrimaryFieldSort(source)) {
                preFilterShardSize = 1;
            } else {
                preFilterShardSize = defaultPreFilterShardSize;
            }
        }
        return preFilterShardSize < numShards && (SearchService.canRewriteToMatchNone(source) || hasPrimaryFieldSort(source));
    }

    private static boolean hasReadOnlyIndices(String[] indices, ProjectState projectState) {
        var blocks = projectState.blocks();
        if (blocks.global().isEmpty() && blocks.indices().isEmpty()) {
            // short circuit optimization because block check below is relatively expensive for many indices
            return false;
        }
        for (String index : indices) {
            ClusterBlockException writeBlock = blocks.indexBlockedException(ClusterBlockLevel.WRITE, index);
            if (writeBlock != null) {
                return true;
            }
        }
        return false;
    }

    // package private for testing
    static GroupShardsIterator<SearchShardIterator> mergeShardsIterators(
        List<SearchShardIterator> localShardIterators,
        List<SearchShardIterator> remoteShardIterators
    ) {
        final List<SearchShardIterator> shards;
        if (remoteShardIterators.isEmpty()) {
            shards = localShardIterators;
        } else {
            shards = CollectionUtils.concatLists(remoteShardIterators, localShardIterators);
        }
        return GroupShardsIterator.sortAndCreate(shards);
    }

    interface SearchPhaseProvider {
        void runNewSearchPhase(
            SearchTask task,
            SearchRequest searchRequest,
            Executor executor,
            GroupShardsIterator<SearchShardIterator> shardIterators,
            SearchTimeProvider timeProvider,
            BiFunction<String, String, Transport.Connection> connectionLookup,
            ClusterState clusterState,
            Map<String, AliasFilter> aliasFilter,
            Map<String, Float> concreteIndexBoosts,
            boolean preFilter,
            ThreadPool threadPool,
            SearchResponse.Clusters clusters
        );
    }

    private class AsyncSearchActionProvider implements SearchPhaseProvider {
        private final ActionListener<SearchResponse> listener;

        AsyncSearchActionProvider(ActionListener<SearchResponse> listener) {
            this.listener = listener;
        }

        @Override
        public void runNewSearchPhase(
            SearchTask task,
            SearchRequest searchRequest,
            Executor executor,
            GroupShardsIterator<SearchShardIterator> shardIterators,
            SearchTimeProvider timeProvider,
            BiFunction<String, String, Transport.Connection> connectionLookup,
            ClusterState clusterState,
            Map<String, AliasFilter> aliasFilter,
            Map<String, Float> concreteIndexBoosts,
            boolean preFilter,
            ThreadPool threadPool,
            SearchResponse.Clusters clusters
        ) {
            if (preFilter) {
                // only for aggs we need to contact shards even if there are no matches
                boolean requireAtLeastOneMatch = searchRequest.source() != null && searchRequest.source().aggregations() != null;
                new CanMatchPreFilterSearchPhase(
                    logger,
                    searchTransportService,
                    connectionLookup,
                    aliasFilter,
                    concreteIndexBoosts,
                    threadPool.executor(ThreadPool.Names.SEARCH_COORDINATION),
                    searchRequest,
                    shardIterators,
                    timeProvider,
                    task,
                    requireAtLeastOneMatch,
                    searchService.getCoordinatorRewriteContextProvider(timeProvider::absoluteStartMillis),
                    listener.delegateFailureAndWrap((l, iters) -> {
                        runNewSearchPhase(
                            task,
                            searchRequest,
                            executor,
                            iters,
                            timeProvider,
                            connectionLookup,
                            clusterState,
                            aliasFilter,
                            concreteIndexBoosts,
                            false,
                            threadPool,
                            clusters
                        );
                    })
                ).start();
                return;
            }
            // for synchronous CCS minimize_roundtrips=false, use the CCSSingleCoordinatorSearchProgressListener
            // (AsyncSearchTask will not return SearchProgressListener.NOOP, since it uses its own progress listener
            // which delegates to CCSSingleCoordinatorSearchProgressListener when minimizing roundtrips)
            if (clusters.isCcsMinimizeRoundtrips() == false
                && clusters.hasRemoteClusters()
                && task.getProgressListener() == SearchProgressListener.NOOP) {
                task.setProgressListener(new CCSSingleCoordinatorSearchProgressListener());
            }
            final SearchPhaseResults<SearchPhaseResult> queryResultConsumer = searchPhaseController.newSearchPhaseResults(
                executor,
                circuitBreaker,
                task::isCancelled,
                task.getProgressListener(),
                searchRequest,
                shardIterators.size(),
                exc -> searchTransportService.cancelSearchTask(task, "failed to merge result [" + exc.getMessage() + "]")
            );
            boolean success = false;
            try {
                final AbstractSearchAsyncAction<?> searchPhase;
                if (searchRequest.searchType() == DFS_QUERY_THEN_FETCH) {
                    searchPhase = new SearchDfsQueryThenFetchAsyncAction(
                        logger,
                        namedWriteableRegistry,
                        searchTransportService,
                        connectionLookup,
                        aliasFilter,
                        concreteIndexBoosts,
                        executor,
                        queryResultConsumer,
                        searchRequest,
                        listener,
                        shardIterators,
                        timeProvider,
                        clusterState,
                        task,
                        clusters,
                        client
                    );
                } else {
                    assert searchRequest.searchType() == QUERY_THEN_FETCH : searchRequest.searchType();
                    searchPhase = new SearchQueryThenFetchAsyncAction(
                        logger,
                        namedWriteableRegistry,
                        searchTransportService,
                        connectionLookup,
                        aliasFilter,
                        concreteIndexBoosts,
                        executor,
                        queryResultConsumer,
                        searchRequest,
                        listener,
                        shardIterators,
                        timeProvider,
                        clusterState,
                        task,
                        clusters,
                        client
                    );
                }
                success = true;
                searchPhase.start();
            } finally {
                if (success == false) {
                    queryResultConsumer.close();
                }
            }
        }
    }

    private static void validateAndResolveWaitForCheckpoint(
        ProjectState projectState,
        IndexNameExpressionResolver resolver,
        SearchRequest searchRequest,
        String[] concreteLocalIndices
    ) {
        HashSet<String> searchedIndices = new HashSet<>(Arrays.asList(concreteLocalIndices));
        Map<String, long[]> newWaitForCheckpoints = Maps.newMapWithExpectedSize(searchRequest.getWaitForCheckpoints().size());
        for (Map.Entry<String, long[]> waitForCheckpointIndex : searchRequest.getWaitForCheckpoints().entrySet()) {
            long[] checkpoints = waitForCheckpointIndex.getValue();
            int checkpointsProvided = checkpoints.length;
            String target = waitForCheckpointIndex.getKey();
            Index resolved;
            try {
                resolved = resolver.concreteSingleIndex(projectState.cluster(), new IndicesRequest() {
                    @Override
                    public String[] indices() {
                        return new String[] { target };
                    }

                    @Override
                    public IndicesOptions indicesOptions() {
                        return IndicesOptions.strictSingleIndexNoExpandForbidClosed();
                    }
                });
            } catch (Exception e) {
                throw new IllegalArgumentException(
                    "Failed to resolve wait_for_checkpoints target ["
                        + target
                        + "]. Configured target "
                        + "must resolve to a single open index.",
                    e
                );
            }
            String index = resolved.getName();
            IndexMetadata indexMetadata = projectState.metadata().index(index);
            if (searchedIndices.contains(index) == false) {
                throw new IllegalArgumentException(
                    "Target configured with wait_for_checkpoints must be a concrete index resolved in "
                        + "this search. Target ["
                        + target
                        + "] is not a concrete index resolved in this search."
                );
            } else if (indexMetadata == null) {
                throw new IllegalArgumentException("Cannot find index configured for wait_for_checkpoints parameter [" + index + "].");
            } else if (indexMetadata.getNumberOfShards() != checkpointsProvided) {
                throw new IllegalArgumentException(
                    "Target configured with wait_for_checkpoints must search the same number of shards as "
                        + "checkpoints provided. ["
                        + checkpointsProvided
                        + "] checkpoints provided. Target ["
                        + target
                        + "] which resolved to "
                        + "index ["
                        + index
                        + "] has "
                        + "["
                        + indexMetadata.getNumberOfShards()
                        + "] shards."
                );
            }
            newWaitForCheckpoints.put(index, checkpoints);
        }
        searchRequest.setWaitForCheckpoints(Collections.unmodifiableMap(newWaitForCheckpoints));
    }

    private static void failIfOverShardCountLimit(ClusterService clusterService, int shardCount) {
        final long shardCountLimit = clusterService.getClusterSettings().get(SHARD_COUNT_LIMIT_SETTING);
        if (shardCount > shardCountLimit) {
            throw new IllegalArgumentException(
                "Trying to query "
                    + shardCount
                    + " shards, which is over the limit of "
                    + shardCountLimit
                    + ". This limit exists because querying many shards at the same time can make the "
                    + "job of the coordinating node very CPU and/or memory intensive. It is usually a better idea to "
                    + "have a smaller number of larger shards. Update ["
                    + SHARD_COUNT_LIMIT_SETTING.getKey()
                    + "] to a greater value if you really want to query that many shards at the same time."
            );
        }
    }

    /**
     * {@link ActionListener} suitable for collecting cross-cluster responses.
     * @param <Response> Response type we're getting as intermediate per-cluster results.
     * @param <FinalResponse> Response type that the final listener expects.
     */
    abstract static class CCSActionListener<Response, FinalResponse> implements ActionListener<Response> {
        protected final String clusterAlias;
        protected final boolean skipUnavailable;
        private final CountDown countDown;
        private final AtomicReference<Exception> exceptions;
        protected final SearchResponse.Clusters clusters;
        private final ActionListener<FinalResponse> originalListener;

        /**
         * Used by both minimize_roundtrips true and false
         */
        CCSActionListener(
            String clusterAlias,
            boolean skipUnavailable,
            CountDown countDown,
            AtomicReference<Exception> exceptions,
            SearchResponse.Clusters clusters,
            ActionListener<FinalResponse> originalListener
        ) {
            this.clusterAlias = clusterAlias;
            this.skipUnavailable = skipUnavailable;
            this.countDown = countDown;
            this.exceptions = exceptions;
            this.clusters = clusters;
            this.originalListener = originalListener;
        }

        @Override
        public final void onResponse(Response response) {
            innerOnResponse(response);
            maybeFinish();
        }

        /**
         * Specific listener type will implement this method to process its specific partial response.
         */
        abstract void innerOnResponse(Response response);

        @Override
        public final void onFailure(Exception e) {
            ShardSearchFailure f = new ShardSearchFailure(e);
            logCCSError(f, clusterAlias, skipUnavailable);
            SearchResponse.Cluster cluster = clusters.getCluster(clusterAlias);
            if (skipUnavailable) {
                if (cluster != null) {
                    ccsClusterInfoUpdate(f, clusters, clusterAlias, true);
                }
            } else {
                if (cluster != null) {
                    ccsClusterInfoUpdate(f, clusters, clusterAlias, false);
                }
                Exception exception = e;
                if (RemoteClusterAware.LOCAL_CLUSTER_GROUP_KEY.equals(clusterAlias) == false) {
                    exception = wrapRemoteClusterFailure(clusterAlias, e);
                }
                if (exceptions.compareAndSet(null, exception) == false) {
                    exceptions.accumulateAndGet(exception, (previous, current) -> {
                        current.addSuppressed(previous);
                        return current;
                    });
                }
            }
            maybeFinish();
        }

        private void maybeFinish() {
            if (countDown.countDown()) {
                Exception exception = exceptions.get();
                if (exception == null) {
                    FinalResponse response;
                    try {
                        response = createFinalResponse();
                    } catch (Exception e) {
                        originalListener.onFailure(e);
                        return;
                    }
                    try {
                        originalListener.onResponse(response);
                    } finally {
                        releaseResponse(response);
                    }
                } else {
                    originalListener.onFailure(exceptions.get());
                }
            }
        }

        protected void releaseResponse(FinalResponse response) {}

        abstract FinalResponse createFinalResponse();
    }

    /**
     * In order to gather data on what types of CCS errors happen in the field, we will log
     * them using the ShardSearchFailure XContent (JSON), which supplies information about underlying
     * causes of shard failures.
     * @param f ShardSearchFailure to log
     * @param clusterAlias cluster on which the failure occurred
     * @param skipUnavailable the skip_unavailable setting of the cluster with the search error
     */
    private static void logCCSError(ShardSearchFailure f, String clusterAlias, boolean skipUnavailable) {
        String errorInfo;
        try {
            errorInfo = Strings.toString(f.toXContent(XContentFactory.jsonBuilder(), ToXContent.EMPTY_PARAMS));
        } catch (IOException ex) {
            // use the toString as a fallback if for some reason the XContent conversion to JSON fails
            errorInfo = f.toString();
        }
        logger.debug(
            "CCS remote cluster failure. Cluster [{}]. skip_unavailable: [{}]. Error: {}",
            clusterAlias,
            skipUnavailable,
            errorInfo
        );
    }

    private static RemoteTransportException wrapRemoteClusterFailure(String clusterAlias, Exception e) {
        return new RemoteTransportException("error while communicating with remote cluster [" + clusterAlias + "]", e);
    }

    static List<SearchShardIterator> getLocalShardsIteratorFromPointInTime(
        ProjectState projectState,
        IndicesOptions indicesOptions,
        String localClusterAlias,
        SearchContextId searchContext,
        TimeValue keepAlive,
        boolean allowPartialSearchResults
    ) {
        final List<SearchShardIterator> iterators = new ArrayList<>(searchContext.shards().size());
        for (Map.Entry<ShardId, SearchContextIdForNode> entry : searchContext.shards().entrySet()) {
            final SearchContextIdForNode perNode = entry.getValue();
            if (Strings.isEmpty(perNode.getClusterAlias())) {
                final ShardId shardId = entry.getKey();
                final List<String> targetNodes = new ArrayList<>(2);
                if (perNode.getNode() != null) {
                    // If the shard was available when the PIT was created, it's included.
                    // Otherwise, we add the shard iterator without a target node, allowing a partial search failure to
                    // be thrown when a search phase attempts to access it.
                    try {
                        final ShardIterator shards = OperationRouting.getShards(projectState.routingTable(), shardId);
                        // Prefer executing shard requests on nodes that are part of PIT first.
                        if (projectState.cluster().nodes().nodeExists(perNode.getNode())) {
                            targetNodes.add(perNode.getNode());
                        }
                        if (perNode.getSearchContextId().getSearcherId() != null) {
                            for (ShardRouting shard : shards) {
                                if (shard.currentNodeId().equals(perNode.getNode()) == false) {
                                    targetNodes.add(shard.currentNodeId());
                                }
                            }
                        }
                    } catch (IndexNotFoundException | ShardNotFoundException e) {
                        // We can hit these exceptions if the index was deleted after creating PIT or the cluster state on
                        // this coordinating node is outdated. It's fine to ignore these extra "retry-able" target shards
                        // when allowPartialSearchResults is false
                        if (allowPartialSearchResults == false) {
                            throw e;
                        }
                    }
                }
                OriginalIndices finalIndices = new OriginalIndices(new String[] { shardId.getIndexName() }, indicesOptions);
                iterators.add(
                    new SearchShardIterator(
                        localClusterAlias,
                        shardId,
                        targetNodes,
                        finalIndices,
                        perNode.getSearchContextId(),
                        keepAlive,
                        false,
                        false
                    )
                );
            }
        }
        return iterators;
    }

    /**
     * Create a list of {@link SearchShardIterator}s for the local indices we are searching.
     * This resolves aliases and index expressions.
     */
    List<SearchShardIterator> getLocalShardsIterator(
        ProjectState projectState,
        SearchRequest searchRequest,
        String clusterAlias,
        Set<String> indicesAndAliases,
        String[] concreteIndices
    ) {
        var routingMap = indexNameExpressionResolver.resolveSearchRouting(
            projectState.metadata(),
            searchRequest.routing(),
            searchRequest.indices()
        );
        GroupShardsIterator<ShardIterator> shardRoutings = clusterService.operationRouting()
            .searchShards(
                projectState,
                concreteIndices,
                routingMap,
                searchRequest.preference(),
                responseCollectorService,
                searchTransportService.getPendingSearchRequests()
            );
        final Map<String, OriginalIndices> originalIndices = buildPerIndexOriginalIndices(
            projectState,
            indicesAndAliases,
            concreteIndices,
            searchRequest.indicesOptions()
        );
        SearchShardIterator[] list = new SearchShardIterator[shardRoutings.size()];
        int i = 0;
        for (ShardIterator shardRouting : shardRoutings) {
            final ShardId shardId = shardRouting.shardId();
            OriginalIndices finalIndices = originalIndices.get(shardId.getIndex().getName());
            assert finalIndices != null;
            list[i++] = new SearchShardIterator(clusterAlias, shardId, shardRouting.getShardRoutings(), finalIndices);
        }
        // the returned list must support in-place sorting, so this is the most memory efficient we can do here
        return Arrays.asList(list);
    }

    private interface TelemetryListener {
        void setRemotes(int count);

        void setFeature(String feature);

        void setClient(String client);
    }

    private class SearchResponseActionListener extends DelegatingActionListener<SearchResponse, SearchResponse>
        implements
            TelemetryListener {
        private final CCSUsage.Builder usageBuilder;

        SearchResponseActionListener(ActionListener<SearchResponse> listener) {
            super(listener);
            if (listener instanceof SearchResponseActionListener srListener) {
                usageBuilder = srListener.usageBuilder;
            } else {
                usageBuilder = new CCSUsage.Builder();
            }
        }

        /**
         * Should we collect telemetry for this search?
         */
        private boolean collectTelemetry() {
            return collectTelemetry && usageBuilder.getRemotesCount() > 0;
        }

        public void setRemotes(int count) {
            usageBuilder.setRemotesCount(count);
        }

        @Override
        public void setFeature(String feature) {
            usageBuilder.setFeature(feature);
        }

        @Override
        public void setClient(String client) {
            usageBuilder.setClient(client);
        }

        @Override
        public void onResponse(SearchResponse searchResponse) {
            try {
                searchResponseMetrics.recordTookTime(searchResponse.getTookInMillis());
                SearchResponseMetrics.ResponseCountTotalStatus responseCountTotalStatus =
                    SearchResponseMetrics.ResponseCountTotalStatus.SUCCESS;
                if (searchResponse.getShardFailures() != null && searchResponse.getShardFailures().length > 0) {
                    // Deduplicate failures by exception message and index
                    ShardOperationFailedException[] groupedFailures = ExceptionsHelper.groupBy(searchResponse.getShardFailures());
                    for (ShardOperationFailedException f : groupedFailures) {
                        boolean causeHas500Status = false;
                        if (f.getCause() != null) {
                            causeHas500Status = ExceptionsHelper.status(f.getCause()).getStatus() >= 500;
                        }
                        if ((f.status().getStatus() >= 500 || causeHas500Status)
                            && ExceptionsHelper.isNodeOrShardUnavailableTypeException(f.getCause()) == false) {
                            logger.warn("TransportSearchAction shard failure (partial results response)", f);
                            responseCountTotalStatus = SearchResponseMetrics.ResponseCountTotalStatus.PARTIAL_FAILURE;
                        }
                    }
                }
                searchResponseMetrics.incrementResponseCount(responseCountTotalStatus);

                if (collectTelemetry()) {
                    extractCCSTelemetry(searchResponse);
                    recordTelemetry();
                }
            } catch (Exception e) {
                onFailure(e);
                return;
            }
            // This is last because we want to collect telemetry before returning the response.
            delegate.onResponse(searchResponse);
        }

        @Override
        public void onFailure(Exception e) {
            searchResponseMetrics.incrementResponseCount(SearchResponseMetrics.ResponseCountTotalStatus.FAILURE);
            if (collectTelemetry()) {
                usageBuilder.setFailure(e);
                recordTelemetry();
            }
            super.onFailure(e);
        }

        private void recordTelemetry() {
            usageService.getCcsUsageHolder().updateUsage(usageBuilder.build());
        }

        /**
         * Extract telemetry data from the search response.
         * @param searchResponse The final response from the search.
         */
        private void extractCCSTelemetry(SearchResponse searchResponse) {
            usageBuilder.took(searchResponse.getTookInMillis());
            for (String clusterAlias : searchResponse.getClusters().getClusterAliases()) {
                SearchResponse.Cluster cluster = searchResponse.getClusters().getCluster(clusterAlias);
                if (cluster.getStatus() == SearchResponse.Cluster.Status.SKIPPED) {
                    usageBuilder.skippedRemote(clusterAlias);
                } else {
                    usageBuilder.perClusterUsage(clusterAlias, cluster.getTook());
                }
            }

        }

    }
}<|MERGE_RESOLUTION|>--- conflicted
+++ resolved
@@ -155,11 +155,8 @@
     private final RemoteClusterService remoteClusterService;
     private final SearchPhaseController searchPhaseController;
     private final SearchService searchService;
-<<<<<<< HEAD
     private final ProjectResolver projectResolver;
-=======
     private final ResponseCollectorService responseCollectorService;
->>>>>>> 2ed318f2
     private final IndexNameExpressionResolver indexNameExpressionResolver;
     private final NamedWriteableRegistry namedWriteableRegistry;
     private final CircuitBreaker circuitBreaker;
@@ -200,11 +197,8 @@
         this.clusterService = clusterService;
         this.transportService = transportService;
         this.searchService = searchService;
-<<<<<<< HEAD
         this.projectResolver = projectResolver;
-=======
         this.responseCollectorService = responseCollectorService;
->>>>>>> 2ed318f2
         this.indexNameExpressionResolver = indexNameExpressionResolver;
         this.namedWriteableRegistry = namedWriteableRegistry;
         this.executorSelector = executorSelector;
