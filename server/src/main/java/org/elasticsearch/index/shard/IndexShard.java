/*
 * Licensed to Elasticsearch under one or more contributor
 * license agreements. See the NOTICE file distributed with
 * this work for additional information regarding copyright
 * ownership. Elasticsearch licenses this file to you under
 * the Apache License, Version 2.0 (the "License"); you may
 * not use this file except in compliance with the License.
 * You may obtain a copy of the License at
 *
 *    http://www.apache.org/licenses/LICENSE-2.0
 *
 * Unless required by applicable law or agreed to in writing,
 * software distributed under the License is distributed on an
 * "AS IS" BASIS, WITHOUT WARRANTIES OR CONDITIONS OF ANY
 * KIND, either express or implied.  See the License for the
 * specific language governing permissions and limitations
 * under the License.
 */

package org.elasticsearch.index.shard;

import com.carrotsearch.hppc.ObjectLongMap;
import org.apache.logging.log4j.Logger;
import org.apache.logging.log4j.message.ParameterizedMessage;
import org.apache.lucene.index.CheckIndex;
import org.apache.lucene.index.IndexCommit;
import org.apache.lucene.index.LeafReaderContext;
import org.apache.lucene.index.SegmentCommitInfo;
import org.apache.lucene.index.SegmentInfos;
import org.apache.lucene.index.SegmentReader;
import org.apache.lucene.index.Term;
import org.apache.lucene.search.Query;
import org.apache.lucene.search.QueryCachingPolicy;
import org.apache.lucene.search.ReferenceManager;
import org.apache.lucene.search.Sort;
import org.apache.lucene.search.UsageTrackingQueryCachingPolicy;
import org.apache.lucene.store.AlreadyClosedException;
import org.apache.lucene.util.BytesRef;
import org.apache.lucene.util.ThreadInterruptedException;
import org.elasticsearch.Assertions;
import org.elasticsearch.ElasticsearchException;
import org.elasticsearch.ExceptionsHelper;
import org.elasticsearch.Version;
import org.elasticsearch.action.ActionListener;
import org.elasticsearch.action.admin.indices.flush.FlushRequest;
import org.elasticsearch.action.admin.indices.forcemerge.ForceMergeRequest;
import org.elasticsearch.action.admin.indices.upgrade.post.UpgradeRequest;
import org.elasticsearch.cluster.metadata.IndexMetaData;
import org.elasticsearch.cluster.metadata.MappingMetaData;
import org.elasticsearch.cluster.routing.IndexShardRoutingTable;
import org.elasticsearch.cluster.routing.RecoverySource;
import org.elasticsearch.cluster.routing.RecoverySource.SnapshotRecoverySource;
import org.elasticsearch.cluster.routing.ShardRouting;
import org.elasticsearch.common.Booleans;
import org.elasticsearch.common.CheckedRunnable;
import org.elasticsearch.common.Nullable;
import org.elasticsearch.common.collect.Tuple;
import org.elasticsearch.common.io.stream.BytesStreamOutput;
import org.elasticsearch.common.lease.Releasable;
import org.elasticsearch.common.lease.Releasables;
import org.elasticsearch.common.lucene.Lucene;
import org.elasticsearch.common.metrics.CounterMetric;
import org.elasticsearch.common.metrics.MeanMetric;
import org.elasticsearch.common.settings.Settings;
import org.elasticsearch.common.unit.TimeValue;
import org.elasticsearch.common.util.BigArrays;
import org.elasticsearch.common.util.concurrent.AbstractRunnable;
import org.elasticsearch.common.util.concurrent.AsyncIOProcessor;
import org.elasticsearch.common.xcontent.XContentHelper;
import org.elasticsearch.core.internal.io.IOUtils;
import org.elasticsearch.index.Index;
import org.elasticsearch.index.IndexModule;
import org.elasticsearch.index.IndexNotFoundException;
import org.elasticsearch.index.IndexService;
import org.elasticsearch.index.IndexSettings;
import org.elasticsearch.index.VersionType;
import org.elasticsearch.index.cache.IndexCache;
import org.elasticsearch.index.cache.bitset.ShardBitsetFilterCache;
import org.elasticsearch.index.cache.request.ShardRequestCache;
import org.elasticsearch.index.codec.CodecService;
import org.elasticsearch.index.engine.CommitStats;
import org.elasticsearch.index.engine.Engine;
import org.elasticsearch.index.engine.EngineConfig;
import org.elasticsearch.index.engine.EngineException;
import org.elasticsearch.index.engine.EngineFactory;
import org.elasticsearch.index.engine.InternalEngine;
import org.elasticsearch.index.engine.RefreshFailedEngineException;
import org.elasticsearch.index.engine.Segment;
import org.elasticsearch.index.engine.SegmentsStats;
import org.elasticsearch.index.fielddata.FieldDataStats;
import org.elasticsearch.index.fielddata.ShardFieldData;
import org.elasticsearch.index.flush.FlushStats;
import org.elasticsearch.index.get.GetStats;
import org.elasticsearch.index.get.ShardGetService;
import org.elasticsearch.index.mapper.DocumentMapper;
import org.elasticsearch.index.mapper.DocumentMapperForType;
import org.elasticsearch.index.mapper.IdFieldMapper;
import org.elasticsearch.index.mapper.MapperParsingException;
import org.elasticsearch.index.mapper.MapperService;
import org.elasticsearch.index.mapper.Mapping;
import org.elasticsearch.index.mapper.ParsedDocument;
import org.elasticsearch.index.mapper.RootObjectMapper;
import org.elasticsearch.index.mapper.SourceToParse;
import org.elasticsearch.index.mapper.Uid;
import org.elasticsearch.index.merge.MergeStats;
import org.elasticsearch.index.recovery.RecoveryStats;
import org.elasticsearch.index.refresh.RefreshStats;
import org.elasticsearch.index.search.stats.SearchStats;
import org.elasticsearch.index.search.stats.ShardSearchStats;
import org.elasticsearch.index.seqno.ReplicationTracker;
import org.elasticsearch.index.seqno.SeqNoStats;
import org.elasticsearch.index.seqno.SequenceNumbers;
import org.elasticsearch.index.shard.PrimaryReplicaSyncer.ResyncTask;
import org.elasticsearch.index.similarity.SimilarityService;
import org.elasticsearch.index.store.Store;
import org.elasticsearch.index.store.Store.MetadataSnapshot;
import org.elasticsearch.index.store.StoreFileMetaData;
import org.elasticsearch.index.store.StoreStats;
import org.elasticsearch.index.translog.Translog;
import org.elasticsearch.index.translog.TranslogConfig;
import org.elasticsearch.index.translog.TranslogStats;
import org.elasticsearch.index.warmer.ShardIndexWarmerService;
import org.elasticsearch.index.warmer.WarmerStats;
import org.elasticsearch.indices.IndexingMemoryController;
import org.elasticsearch.indices.IndicesService;
import org.elasticsearch.indices.TypeMissingException;
import org.elasticsearch.indices.breaker.CircuitBreakerService;
import org.elasticsearch.indices.cluster.IndicesClusterStateService;
import org.elasticsearch.indices.recovery.PeerRecoveryTargetService;
import org.elasticsearch.indices.recovery.RecoveryFailedException;
import org.elasticsearch.indices.recovery.RecoveryState;
import org.elasticsearch.repositories.RepositoriesService;
import org.elasticsearch.repositories.Repository;
import org.elasticsearch.rest.RestStatus;
import org.elasticsearch.search.suggest.completion.CompletionFieldStats;
import org.elasticsearch.search.suggest.completion.CompletionStats;
import org.elasticsearch.threadpool.ThreadPool;

import java.io.Closeable;
import java.io.IOException;
import java.io.PrintStream;
import java.nio.channels.ClosedByInterruptException;
import java.nio.charset.StandardCharsets;
import java.util.ArrayList;
import java.util.Collections;
import java.util.EnumSet;
import java.util.List;
import java.util.Locale;
import java.util.Map;
import java.util.Objects;
import java.util.Set;
import java.util.concurrent.CopyOnWriteArrayList;
import java.util.concurrent.CountDownLatch;
import java.util.concurrent.TimeUnit;
import java.util.concurrent.TimeoutException;
import java.util.concurrent.atomic.AtomicBoolean;
import java.util.concurrent.atomic.AtomicLong;
import java.util.concurrent.atomic.AtomicReference;
import java.util.function.BiConsumer;
import java.util.function.Consumer;
import java.util.function.Supplier;
import java.util.stream.Collectors;
import java.util.stream.StreamSupport;

import static org.elasticsearch.index.mapper.SourceToParse.source;
import static org.elasticsearch.index.seqno.SequenceNumbers.NO_OPS_PERFORMED;
import static org.elasticsearch.index.seqno.SequenceNumbers.UNASSIGNED_SEQ_NO;

public class IndexShard extends AbstractIndexShardComponent implements IndicesClusterStateService.Shard {

    private final ThreadPool threadPool;
    private final MapperService mapperService;
    private final IndexCache indexCache;
    private final Store store;
    private final InternalIndexingStats internalIndexingStats;
    private final ShardSearchStats searchStats = new ShardSearchStats();
    private final ShardGetService getService;
    private final ShardIndexWarmerService shardWarmerService;
    private final ShardRequestCache requestCacheStats;
    private final ShardFieldData shardFieldData;
    private final ShardBitsetFilterCache shardBitsetFilterCache;
    private final Object mutex = new Object();
    private final String checkIndexOnStartup;
    private final CodecService codecService;
    private final Engine.Warmer warmer;
    private final SimilarityService similarityService;
    private final TranslogConfig translogConfig;
    private final IndexEventListener indexEventListener;
    private final QueryCachingPolicy cachingPolicy;
    private final Supplier<Sort> indexSortSupplier;
    // Package visible for testing
    final CircuitBreakerService circuitBreakerService;

    private final SearchOperationListener searchOperationListener;

    private final GlobalCheckpointListeners globalCheckpointListeners;
    private final ReplicationTracker replicationTracker;

    protected volatile ShardRouting shardRouting;
    protected volatile IndexShardState state;
    protected volatile long pendingPrimaryTerm; // see JavaDocs for getPendingPrimaryTerm
    protected volatile long operationPrimaryTerm;
    protected final AtomicReference<Engine> currentEngineReference = new AtomicReference<>();
    final EngineFactory engineFactory;

    private final IndexingOperationListener indexingOperationListeners;
    private final Runnable globalCheckpointSyncer;

    Runnable getGlobalCheckpointSyncer() {
        return globalCheckpointSyncer;
    }

    @Nullable
    private RecoveryState recoveryState;

    private final RecoveryStats recoveryStats = new RecoveryStats();
    private final MeanMetric refreshMetric = new MeanMetric();
    private final MeanMetric flushMetric = new MeanMetric();
    private final CounterMetric periodicFlushMetric = new CounterMetric();

    private final ShardEventListener shardEventListener = new ShardEventListener();

    private final ShardPath path;

    private final IndexShardOperationPermits indexShardOperationPermits;

    private static final EnumSet<IndexShardState> readAllowedStates = EnumSet.of(IndexShardState.STARTED, IndexShardState.POST_RECOVERY);
    // for primaries, we only allow to write when actually started (so the cluster has decided we started)
    // in case we have a relocation of a primary, we also allow to write after phase 2 completed, where the shard may be
    // in state RECOVERING or POST_RECOVERY.
    // for replicas, replication is also allowed while recovering, since we index also during recovery to replicas and rely on version checks to make sure its consistent
    // a relocated shard can also be target of a replication if the relocation target has not been marked as active yet and is syncing it's changes back to the relocation source
    private static final EnumSet<IndexShardState> writeAllowedStates = EnumSet.of(IndexShardState.RECOVERING, IndexShardState.POST_RECOVERY, IndexShardState.STARTED);

    private final IndexSearcherWrapper searcherWrapper;

    /**
     * True if this shard is still indexing (recently) and false if we've been idle for long enough (as periodically checked by {@link
     * IndexingMemoryController}).
     */
    private final AtomicBoolean active = new AtomicBoolean();
    /**
     * Allows for the registration of listeners that are called when a change becomes visible for search.
     */
    private final RefreshListeners refreshListeners;

    private final AtomicLong lastSearcherAccess = new AtomicLong();
    private final AtomicReference<Translog.Location> pendingRefreshLocation = new AtomicReference<>();

    public IndexShard(
            ShardRouting shardRouting,
            IndexSettings indexSettings,
            ShardPath path,
            Store store,
            Supplier<Sort> indexSortSupplier,
            IndexCache indexCache,
            MapperService mapperService,
            SimilarityService similarityService,
            @Nullable EngineFactory engineFactory,
            IndexEventListener indexEventListener,
            IndexSearcherWrapper indexSearcherWrapper,
            ThreadPool threadPool,
            BigArrays bigArrays,
            Engine.Warmer warmer,
            List<SearchOperationListener> searchOperationListener,
            List<IndexingOperationListener> listeners,
            Runnable globalCheckpointSyncer,
            CircuitBreakerService circuitBreakerService) throws IOException {
        super(shardRouting.shardId(), indexSettings);
        assert shardRouting.initializing();
        this.shardRouting = shardRouting;
        final Settings settings = indexSettings.getSettings();
        this.codecService = new CodecService(mapperService, logger);
        this.warmer = warmer;
        this.similarityService = similarityService;
        Objects.requireNonNull(store, "Store must be provided to the index shard");
        this.engineFactory = Objects.requireNonNull(engineFactory);
        this.store = store;
        this.indexSortSupplier = indexSortSupplier;
        this.indexEventListener = indexEventListener;
        this.threadPool = threadPool;
        this.mapperService = mapperService;
        this.indexCache = indexCache;
        this.internalIndexingStats = new InternalIndexingStats();
        final List<IndexingOperationListener> listenersList = new ArrayList<>(listeners);
        listenersList.add(internalIndexingStats);
        this.indexingOperationListeners = new IndexingOperationListener.CompositeListener(listenersList, logger);
        this.globalCheckpointSyncer = globalCheckpointSyncer;
        final List<SearchOperationListener> searchListenersList = new ArrayList<>(searchOperationListener);
        searchListenersList.add(searchStats);
        this.searchOperationListener = new SearchOperationListener.CompositeListener(searchListenersList, logger);
        this.getService = new ShardGetService(indexSettings, this, mapperService);
        this.shardWarmerService = new ShardIndexWarmerService(shardId, indexSettings);
        this.requestCacheStats = new ShardRequestCache();
        this.shardFieldData = new ShardFieldData();
        this.shardBitsetFilterCache = new ShardBitsetFilterCache(shardId, indexSettings);
        state = IndexShardState.CREATED;
        this.path = path;
        this.circuitBreakerService = circuitBreakerService;
        /* create engine config */
        logger.debug("state: [CREATED]");

        this.checkIndexOnStartup = indexSettings.getValue(IndexSettings.INDEX_CHECK_ON_STARTUP);
        this.translogConfig = new TranslogConfig(shardId, shardPath().resolveTranslog(), indexSettings, bigArrays);
        final String aId = shardRouting.allocationId().getId();
        this.globalCheckpointListeners = new GlobalCheckpointListeners(shardId, threadPool.executor(ThreadPool.Names.LISTENER), logger);
        this.replicationTracker =
                new ReplicationTracker(shardId, aId, indexSettings, UNASSIGNED_SEQ_NO, globalCheckpointListeners::globalCheckpointUpdated);

        // the query cache is a node-level thing, however we want the most popular filters
        // to be computed on a per-shard basis
        if (IndexModule.INDEX_QUERY_CACHE_EVERYTHING_SETTING.get(settings)) {
            cachingPolicy = new QueryCachingPolicy() {
                @Override
                public void onUse(Query query) {

                }
                @Override
                public boolean shouldCache(Query query) {
                    return true;
                }
            };
        } else {
            cachingPolicy = new UsageTrackingQueryCachingPolicy();
        }
        indexShardOperationPermits = new IndexShardOperationPermits(shardId, threadPool);
        searcherWrapper = indexSearcherWrapper;
        pendingPrimaryTerm = indexSettings.getIndexMetaData().primaryTerm(shardId.id());
        operationPrimaryTerm = pendingPrimaryTerm;
        refreshListeners = buildRefreshListeners();
        lastSearcherAccess.set(threadPool.relativeTimeInMillis());
        persistMetadata(path, indexSettings, shardRouting, null, logger);
    }

    public ThreadPool getThreadPool() {
        return this.threadPool;
    }

    public Store store() {
        return this.store;
    }

    /**
     * Return the sort order of this index, or null if the index has no sort.
     */
    public Sort getIndexSort() {
        return indexSortSupplier.get();
    }

    public ShardGetService getService() {
        return this.getService;
    }

    public ShardBitsetFilterCache shardBitsetFilterCache() {
        return shardBitsetFilterCache;
    }

    public MapperService mapperService() {
        return mapperService;
    }

    public SearchOperationListener getSearchOperationListener() {
        return this.searchOperationListener;
    }

    public ShardIndexWarmerService warmerService() {
        return this.shardWarmerService;
    }

    public ShardRequestCache requestCache() {
        return this.requestCacheStats;
    }

    public ShardFieldData fieldData() {
        return this.shardFieldData;
    }

    /**
     * USE THIS METHOD WITH CARE!
     * Returns the primary term the index shard is supposed to be on. In case of primary promotion or when a replica learns about
     * a new term due to a new primary, the term that's exposed here will not be the term that the shard internally uses to assign
     * to operations. The shard will auto-correct its internal operation term, but this might take time.
     * See {@link org.elasticsearch.cluster.metadata.IndexMetaData#primaryTerm(int)}
     */
    public long getPendingPrimaryTerm() {
        return this.pendingPrimaryTerm;
    }

    /** Returns the primary term that is currently being used to assign to operations */
    public long getOperationPrimaryTerm() {
        return this.operationPrimaryTerm;
    }

    /**
     * Returns the latest cluster routing entry received with this shard.
     */
    @Override
    public ShardRouting routingEntry() {
        return this.shardRouting;
    }

    public QueryCachingPolicy getQueryCachingPolicy() {
        return cachingPolicy;
    }


    @Override
    public void updateShardState(final ShardRouting newRouting,
                                 final long newPrimaryTerm,
                                 final BiConsumer<IndexShard, ActionListener<ResyncTask>> primaryReplicaSyncer,
                                 final long applyingClusterStateVersion,
                                 final Set<String> inSyncAllocationIds,
                                 final IndexShardRoutingTable routingTable,
                                 final Set<String> pre60AllocationIds) throws IOException {
        final ShardRouting currentRouting;
        synchronized (mutex) {
            currentRouting = this.shardRouting;

            if (!newRouting.shardId().equals(shardId())) {
                throw new IllegalArgumentException("Trying to set a routing entry with shardId " + newRouting.shardId() + " on a shard with shardId " + shardId());
            }
            if ((currentRouting == null || newRouting.isSameAllocation(currentRouting)) == false) {
                throw new IllegalArgumentException("Trying to set a routing entry with a different allocation. Current " + currentRouting + ", new " + newRouting);
            }
            if (currentRouting != null && currentRouting.primary() && newRouting.primary() == false) {
                throw new IllegalArgumentException("illegal state: trying to move shard from primary mode to replica mode. Current "
                    + currentRouting + ", new " + newRouting);
            }

            if (newRouting.primary()) {
                replicationTracker.updateFromMaster(applyingClusterStateVersion, inSyncAllocationIds, routingTable, pre60AllocationIds);
            }

            if (state == IndexShardState.POST_RECOVERY && newRouting.active()) {
                assert currentRouting.active() == false : "we are in POST_RECOVERY, but our shard routing is active " + currentRouting;
                assert currentRouting.isRelocationTarget()  == false || currentRouting.primary() == false ||
                        replicationTracker.isPrimaryMode() :
                    "a primary relocation is completed by the master, but primary mode is not active " + currentRouting;

                changeState(IndexShardState.STARTED, "global state is [" + newRouting.state() + "]");
            } else if (currentRouting.primary() && currentRouting.relocating() && replicationTracker.isRelocated() &&
                (newRouting.relocating() == false || newRouting.equalsIgnoringMetaData(currentRouting) == false)) {
                // if the shard is not in primary mode anymore (after primary relocation) we have to fail when any changes in shard routing occur (e.g. due to recovery
                // failure / cancellation). The reason is that at the moment we cannot safely reactivate primary mode without risking two
                // active primaries.
                throw new IndexShardRelocatedException(shardId(), "Shard is marked as relocated, cannot safely move to state " + newRouting.state());
            }
            assert newRouting.active() == false || state == IndexShardState.STARTED || state == IndexShardState.CLOSED :
                "routing is active, but local shard state isn't. routing: " + newRouting + ", local state: " + state;
            persistMetadata(path, indexSettings, newRouting, currentRouting, logger);
            final CountDownLatch shardStateUpdated = new CountDownLatch(1);

            if (newRouting.primary()) {
                if (newPrimaryTerm == pendingPrimaryTerm) {
                    if (currentRouting.initializing() && currentRouting.isRelocationTarget() == false && newRouting.active()) {
                        // the master started a recovering primary, activate primary mode.
                        replicationTracker.activatePrimaryMode(getLocalCheckpoint());
                    }
                } else {
                    assert currentRouting.primary() == false : "term is only increased as part of primary promotion";
                    /* Note that due to cluster state batching an initializing primary shard term can failed and re-assigned
                     * in one state causing it's term to be incremented. Note that if both current shard state and new
                     * shard state are initializing, we could replace the current shard and reinitialize it. It is however
                     * possible that this shard is being started. This can happen if:
                     * 1) Shard is post recovery and sends shard started to the master
                     * 2) Node gets disconnected and rejoins
                     * 3) Master assigns the shard back to the node
                     * 4) Master processes the shard started and starts the shard
                     * 5) The node process the cluster state where the shard is both started and primary term is incremented.
                     *
                     * We could fail the shard in that case, but this will cause it to be removed from the insync allocations list
                     * potentially preventing re-allocation.
                     */
                    assert newRouting.initializing() == false :
                        "a started primary shard should never update its term; "
                            + "shard " + newRouting + ", "
                            + "current term [" + pendingPrimaryTerm + "], "
                            + "new term [" + newPrimaryTerm + "]";
                    assert newPrimaryTerm > pendingPrimaryTerm :
                        "primary terms can only go up; current term [" + pendingPrimaryTerm + "], new term [" + newPrimaryTerm + "]";
                    /*
                     * Before this call returns, we are guaranteed that all future operations are delayed and so this happens before we
                     * increment the primary term. The latch is needed to ensure that we do not unblock operations before the primary term is
                     * incremented.
                     */
                    // to prevent primary relocation handoff while resync is not completed
                    boolean resyncStarted = primaryReplicaResyncInProgress.compareAndSet(false, true);
                    if (resyncStarted == false) {
                        throw new IllegalStateException("cannot start resync while it's already in progress");
                    }
                    bumpPrimaryTerm(newPrimaryTerm,
                        () -> {
                            shardStateUpdated.await();
                            assert pendingPrimaryTerm == newPrimaryTerm :
                                "shard term changed on primary. expected [" + newPrimaryTerm + "] but was [" + pendingPrimaryTerm + "]" +
                                ", current routing: " + currentRouting + ", new routing: " + newRouting;
                            assert operationPrimaryTerm == newPrimaryTerm;
                            try {
                                replicationTracker.activatePrimaryMode(getLocalCheckpoint());
                                /*
                                 * If this shard was serving as a replica shard when another shard was promoted to primary then the state of
                                 * its local checkpoint tracker was reset during the primary term transition. In particular, the local
                                 * checkpoint on this shard was thrown back to the global checkpoint and the state of the local checkpoint
                                 * tracker above the local checkpoint was destroyed. If the other shard that was promoted to primary
                                 * subsequently fails before the primary/replica re-sync completes successfully and we are now being
                                 * promoted, the local checkpoint tracker here could be left in a state where it would re-issue sequence
                                 * numbers. To ensure that this is not the case, we restore the state of the local checkpoint tracker by
                                 * replaying the translog and marking any operations there are completed.
                                 */
                                final Engine engine = getEngine();
                                engine.restoreLocalCheckpointFromTranslog();
                                /* Rolling the translog generation is not strictly needed here (as we will never have collisions between
                                 * sequence numbers in a translog generation in a new primary as it takes the last known sequence number
                                 * as a starting point), but it simplifies reasoning about the relationship between primary terms and
                                 * translog generations.
                                 */
                                engine.rollTranslogGeneration();
                                engine.fillSeqNoGaps(newPrimaryTerm);
                                replicationTracker.updateLocalCheckpoint(currentRouting.allocationId().getId(), getLocalCheckpoint());
                                primaryReplicaSyncer.accept(this, new ActionListener<ResyncTask>() {
                                    @Override
                                    public void onResponse(ResyncTask resyncTask) {
                                        logger.info("primary-replica resync completed with {} operations",
                                            resyncTask.getResyncedOperations());
                                        boolean resyncCompleted = primaryReplicaResyncInProgress.compareAndSet(true, false);
                                        assert resyncCompleted : "primary-replica resync finished but was not started";
                                    }

                                    @Override
                                    public void onFailure(Exception e) {
                                        boolean resyncCompleted = primaryReplicaResyncInProgress.compareAndSet(true, false);
                                        assert resyncCompleted : "primary-replica resync finished but was not started";
                                        if (state == IndexShardState.CLOSED) {
                                            // ignore, shutting down
                                        } else {
                                            failShard("exception during primary-replica resync", e);
                                        }
                                    }
                                });
                            } catch (final AlreadyClosedException e) {
                                // okay, the index was deleted
                            }
                        });
                }
            }
            // set this last, once we finished updating all internal state.
            this.shardRouting = newRouting;

            assert this.shardRouting.primary() == false ||
                this.shardRouting.started() == false || // note that we use started and not active to avoid relocating shards
                this.indexShardOperationPermits.isBlocked() || // if permits are blocked, we are still transitioning
                this.replicationTracker.isPrimaryMode()
                : "a started primary with non-pending operation term must be in primary mode " + this.shardRouting;
            shardStateUpdated.countDown();
        }
        if (currentRouting != null && currentRouting.active() == false && newRouting.active()) {
            indexEventListener.afterIndexShardStarted(this);
        }
        if (newRouting.equals(currentRouting) == false) {
            indexEventListener.shardRoutingChanged(this, currentRouting, newRouting);
        }
    }

    /**
     * Marks the shard as recovering based on a recovery state, fails with exception is recovering is not allowed to be set.
     */
    public IndexShardState markAsRecovering(String reason, RecoveryState recoveryState) throws IndexShardStartedException,
        IndexShardRelocatedException, IndexShardRecoveringException, IndexShardClosedException {
        synchronized (mutex) {
            if (state == IndexShardState.CLOSED) {
                throw new IndexShardClosedException(shardId);
            }
            if (state == IndexShardState.STARTED) {
                throw new IndexShardStartedException(shardId);
            }
            if (state == IndexShardState.RECOVERING) {
                throw new IndexShardRecoveringException(shardId);
            }
            if (state == IndexShardState.POST_RECOVERY) {
                throw new IndexShardRecoveringException(shardId);
            }
            this.recoveryState = recoveryState;
            return changeState(IndexShardState.RECOVERING, reason);
        }
    }

    private final AtomicBoolean primaryReplicaResyncInProgress = new AtomicBoolean();

    /**
     * Completes the relocation. Operations are blocked and current operations are drained before changing state to relocated. The provided
     * {@link Runnable} is executed after all operations are successfully blocked.
     *
     * @param consumer a {@link Runnable} that is executed after operations are blocked
     * @throws IllegalIndexShardStateException if the shard is not relocating due to concurrent cancellation
     * @throws InterruptedException            if blocking operations is interrupted
     */
    public void relocated(final Consumer<ReplicationTracker.PrimaryContext> consumer) throws IllegalIndexShardStateException, InterruptedException {
        assert shardRouting.primary() : "only primaries can be marked as relocated: " + shardRouting;
        try {
            indexShardOperationPermits.blockOperations(30, TimeUnit.MINUTES, () -> {
                // no shard operation permits are being held here, move state from started to relocated
                assert indexShardOperationPermits.getActiveOperationsCount() == 0 :
                        "in-flight operations in progress while moving shard state to relocated";
                /*
                 * We should not invoke the runnable under the mutex as the expected implementation is to handoff the primary context via a
                 * network operation. Doing this under the mutex can implicitly block the cluster state update thread on network operations.
                 */
                verifyRelocatingState();
                final ReplicationTracker.PrimaryContext primaryContext = replicationTracker.startRelocationHandoff();
                try {
                    consumer.accept(primaryContext);
                    synchronized (mutex) {
                        verifyRelocatingState();
                        replicationTracker.completeRelocationHandoff(); // make changes to primaryMode and relocated flag only under mutex
                    }
                } catch (final Exception e) {
                    try {
                        replicationTracker.abortRelocationHandoff();
                    } catch (final Exception inner) {
                        e.addSuppressed(inner);
                    }
                    throw e;
                }
            });
        } catch (TimeoutException e) {
            logger.warn("timed out waiting for relocation hand-off to complete");
            // This is really bad as ongoing replication operations are preventing this shard from completing relocation hand-off.
            // Fail primary relocation source and target shards.
            failShard("timed out waiting for relocation hand-off to complete", null);
            throw new IndexShardClosedException(shardId(), "timed out waiting for relocation hand-off to complete");
        }
    }

    private void verifyRelocatingState() {
        if (state != IndexShardState.STARTED) {
            throw new IndexShardNotStartedException(shardId, state);
        }
        /*
         * If the master cancelled recovery, the target will be removed and the recovery will be cancelled. However, it is still possible
         * that we concurrently end up here and therefore have to protect that we do not mark the shard as relocated when its shard routing
         * says otherwise.
         */

        if (shardRouting.relocating() == false) {
            throw new IllegalIndexShardStateException(shardId, IndexShardState.STARTED,
                ": shard is no longer relocating " + shardRouting);
        }

        if (primaryReplicaResyncInProgress.get()) {
            throw new IllegalIndexShardStateException(shardId, IndexShardState.STARTED,
                ": primary relocation is forbidden while primary-replica resync is in progress " + shardRouting);
        }
    }

    @Override
    public IndexShardState state() {
        return state;
    }

    /**
     * Changes the state of the current shard
     *
     * @param newState the new shard state
     * @param reason   the reason for the state change
     * @return the previous shard state
     */
    private IndexShardState changeState(IndexShardState newState, String reason) {
        assert Thread.holdsLock(mutex);
        logger.debug("state: [{}]->[{}], reason [{}]", state, newState, reason);
        IndexShardState previousState = state;
        state = newState;
        this.indexEventListener.indexShardStateChanged(this, previousState, newState, reason);
        return previousState;
    }

    public Engine.IndexResult applyIndexOperationOnPrimary(long version, VersionType versionType, SourceToParse sourceToParse,
                                                           long autoGeneratedTimestamp, boolean isRetry) throws IOException {
        assert versionType.validateVersionForWrites(version);
        return applyIndexOperation(UNASSIGNED_SEQ_NO, operationPrimaryTerm, version, versionType, autoGeneratedTimestamp,
            isRetry, Engine.Operation.Origin.PRIMARY, sourceToParse);
    }

    public Engine.IndexResult applyIndexOperationOnReplica(long seqNo, long version, long autoGeneratedTimeStamp,
                                                           boolean isRetry, SourceToParse sourceToParse)
        throws IOException {
        return applyIndexOperation(seqNo, operationPrimaryTerm, version, null, autoGeneratedTimeStamp, isRetry,
            Engine.Operation.Origin.REPLICA, sourceToParse);
    }

    private Engine.IndexResult applyIndexOperation(long seqNo, long opPrimaryTerm, long version, @Nullable VersionType versionType,
                                                   long autoGeneratedTimeStamp, boolean isRetry, Engine.Operation.Origin origin,
                                                   SourceToParse sourceToParse) throws IOException {
        assert opPrimaryTerm <= this.operationPrimaryTerm: "op term [ " + opPrimaryTerm + " ] > shard term [" + this.operationPrimaryTerm
            + "]";
        ensureWriteAllowed(origin);
        Engine.Index operation;
        try {
            operation = prepareIndex(docMapper(sourceToParse.type()), indexSettings.getIndexVersionCreated(), sourceToParse, seqNo,
                    opPrimaryTerm, version, versionType, origin,
                autoGeneratedTimeStamp, isRetry);
            Mapping update = operation.parsedDoc().dynamicMappingsUpdate();
            if (update != null) {
                return new Engine.IndexResult(update);
            }
        } catch (Exception e) {
            // We treat any exception during parsing and or mapping update as a document level failure
            // with the exception side effects of closing the shard. Since we don't have the shard, we
            // can not raise an exception that may block any replication of previous operations to the
            // replicas
            verifyNotClosed(e);
            return new Engine.IndexResult(e, version, opPrimaryTerm, seqNo);
        }

        return index(getEngine(), operation);
    }

    public static Engine.Index prepareIndex(DocumentMapperForType docMapper, Version indexCreatedVersion, SourceToParse source, long seqNo,
            long primaryTerm, long version, VersionType versionType, Engine.Operation.Origin origin, long autoGeneratedIdTimestamp,
            boolean isRetry) {
        long startTime = System.nanoTime();
        ParsedDocument doc = docMapper.getDocumentMapper().parse(source);
        if (docMapper.getMapping() != null) {
            doc.addDynamicMappingsUpdate(docMapper.getMapping());
        }
        Term uid = new Term(IdFieldMapper.NAME, Uid.encodeId(doc.id()));
        return new Engine.Index(uid, doc, seqNo, primaryTerm, version, versionType, origin, startTime, autoGeneratedIdTimestamp, isRetry);
    }

    private Engine.IndexResult index(Engine engine, Engine.Index index) throws IOException {
        active.set(true);
        final Engine.IndexResult result;
        index = indexingOperationListeners.preIndex(shardId, index);
        try {
            if (logger.isTraceEnabled()) {
                // don't use index.source().utf8ToString() here source might not be valid UTF-8
                logger.trace("index [{}][{}] (seq# [{}])",  index.type(), index.id(), index.seqNo());
            }
            result = engine.index(index);
        } catch (Exception e) {
            indexingOperationListeners.postIndex(shardId, index, e);
            throw e;
        }
        indexingOperationListeners.postIndex(shardId, index, result);
        return result;
    }

    public Engine.NoOpResult markSeqNoAsNoop(long seqNo, String reason) throws IOException {
        return markSeqNoAsNoop(seqNo, operationPrimaryTerm, reason, Engine.Operation.Origin.REPLICA);
    }

    private Engine.NoOpResult markSeqNoAsNoop(long seqNo, long opPrimaryTerm, String reason,
                                              Engine.Operation.Origin origin) throws IOException {
        assert opPrimaryTerm <= this.operationPrimaryTerm : "op term [ " + opPrimaryTerm + " ] > shard term [" + this.operationPrimaryTerm
            + "]";
        long startTime = System.nanoTime();
        ensureWriteAllowed(origin);
        final Engine.NoOp noOp = new Engine.NoOp(seqNo, opPrimaryTerm, origin, startTime, reason);
        return noOp(getEngine(), noOp);
    }

    private Engine.NoOpResult noOp(Engine engine, Engine.NoOp noOp) {
        active.set(true);
        if (logger.isTraceEnabled()) {
            logger.trace("noop (seq# [{}])", noOp.seqNo());
        }
        return engine.noOp(noOp);
    }

    public Engine.IndexResult getFailedIndexResult(Exception e, long version) {
        return new Engine.IndexResult(e, version, operationPrimaryTerm);
    }

    public Engine.DeleteResult getFailedDeleteResult(Exception e, long version) {
        return new Engine.DeleteResult(e, version, operationPrimaryTerm);
    }

    public Engine.DeleteResult applyDeleteOperationOnPrimary(long version, String type, String id, VersionType versionType)
        throws IOException {
        assert versionType.validateVersionForWrites(version);
        return applyDeleteOperation(UNASSIGNED_SEQ_NO, operationPrimaryTerm, version, type, id, versionType,
            Engine.Operation.Origin.PRIMARY);
    }

    public Engine.DeleteResult applyDeleteOperationOnReplica(long seqNo, long version, String type, String id) throws IOException {
        return applyDeleteOperation(seqNo, operationPrimaryTerm, version, type, id, null, Engine.Operation.Origin.REPLICA);
    }

    private Engine.DeleteResult applyDeleteOperation(long seqNo, long opPrimaryTerm, long version, String type, String id,
                                                     @Nullable VersionType versionType, Engine.Operation.Origin origin) throws IOException {
        assert opPrimaryTerm <= this.operationPrimaryTerm : "op term [ " + opPrimaryTerm + " ] > shard term [" + this.operationPrimaryTerm
            + "]";
        ensureWriteAllowed(origin);
        // When there is a single type, the unique identifier is only composed of the _id,
        // so there is no way to differenciate foo#1 from bar#1. This is especially an issue
        // if a user first deletes foo#1 and then indexes bar#1: since we do not encode the
        // _type in the uid it might look like we are reindexing the same document, which
        // would fail if bar#1 is indexed with a lower version than foo#1 was deleted with.
        // In order to work around this issue, we make deletions create types. This way, we
        // fail if index and delete operations do not use the same type.
        // TODO: clean this up when types are gone
        try {
            Mapping update = docMapper(type).getMapping();
            if (update != null) {
                return new Engine.DeleteResult(update);
            }
        } catch (MapperParsingException | IllegalArgumentException | TypeMissingException e) {
            return new Engine.DeleteResult(e, version, operationPrimaryTerm, seqNo, false);
        }
        final Term uid = extractUidForDelete(type, id);
        final Engine.Delete delete = prepareDelete(type, id, uid, seqNo, opPrimaryTerm, version,
            versionType, origin);
        return delete(getEngine(), delete);
    }

    private static Engine.Delete prepareDelete(String type, String id, Term uid, long seqNo, long primaryTerm, long version,
                                               VersionType versionType, Engine.Operation.Origin origin) {
        long startTime = System.nanoTime();
        return new Engine.Delete(type, id, uid, seqNo, primaryTerm, version, versionType, origin, startTime);
    }

    private Term extractUidForDelete(String type, String id) {
        // This is only correct because we create types dynamically on delete operations
        // otherwise this could match the same _id from a different type
        BytesRef idBytes = Uid.encodeId(id);
        return new Term(IdFieldMapper.NAME, idBytes);
    }

    private Engine.DeleteResult delete(Engine engine, Engine.Delete delete) throws IOException {
        active.set(true);
        final Engine.DeleteResult result;
        delete = indexingOperationListeners.preDelete(shardId, delete);
        try {
            if (logger.isTraceEnabled()) {
                logger.trace("delete [{}] (seq no [{}])", delete.uid().text(), delete.seqNo());
            }
            result = engine.delete(delete);
        } catch (Exception e) {
            indexingOperationListeners.postDelete(shardId, delete, e);
            throw e;
        }
        indexingOperationListeners.postDelete(shardId, delete, result);
        return result;
    }

    public Engine.GetResult get(Engine.Get get) {
        readAllowed();
        return getEngine().get(get, this::acquireSearcher);
    }

    /**
     * Writes all indexing changes to disk and opens a new searcher reflecting all changes.  This can throw {@link AlreadyClosedException}.
     */
    public void refresh(String source) {
        verifyNotClosed();
        if (logger.isTraceEnabled()) {
            logger.trace("refresh with source [{}]", source);
        }
        getEngine().refresh(source);
    }

    /**
     * Returns how many bytes we are currently moving from heap to disk
     */
    public long getWritingBytes() {
        Engine engine = getEngineOrNull();
        if (engine == null) {
            return 0;
        }
        return engine.getWritingBytes();
    }

    public RefreshStats refreshStats() {
        int listeners = refreshListeners.pendingCount();
        return new RefreshStats(refreshMetric.count(), TimeUnit.NANOSECONDS.toMillis(refreshMetric.sum()), listeners);
    }

    public FlushStats flushStats() {
        return new FlushStats(flushMetric.count(), periodicFlushMetric.count(), TimeUnit.NANOSECONDS.toMillis(flushMetric.sum()));
    }

    public DocsStats docStats() {
        // we calculate the doc stats based on the internal reader that is more up-to-date and not subject
        // to external refreshes. For instance we don't refresh an external reader if we flush and indices with
        // index.refresh_interval=-1 won't see any doc stats updates at all. This change will give more accurate statistics
        // when indexing but not refreshing in general. Yet, if a refresh happens the internal reader is refresh as well so we are
        // safe here.
        long numDocs = 0;
        long numDeletedDocs = 0;
        long sizeInBytes = 0;
        try (Engine.Searcher searcher = acquireSearcher("docStats", Engine.SearcherScope.INTERNAL)) {
            // we don't wait for a pending refreshes here since it's a stats call instead we mark it as accessed only which will cause
            // the next scheduled refresh to go through and refresh the stats as well
            markSearcherAccessed();
            for (LeafReaderContext reader : searcher.reader().leaves()) {
                // we go on the segment level here to get accurate numbers
                final SegmentReader segmentReader = Lucene.segmentReader(reader.reader());
                SegmentCommitInfo info = segmentReader.getSegmentInfo();
                numDocs += reader.reader().numDocs();
                numDeletedDocs += reader.reader().numDeletedDocs();
                try {
                    sizeInBytes += info.sizeInBytes();
                } catch (IOException e) {
                    logger.trace(() -> new ParameterizedMessage("failed to get size for [{}]", info.info.name), e);
                }
            }
        }
        return new DocsStats(numDocs, numDeletedDocs, sizeInBytes);
    }

    /**
     * @return {@link CommitStats}
     * @throws AlreadyClosedException if shard is closed
     */
    public CommitStats commitStats() {
        return getEngine().commitStats();
    }

    /**
     * @return {@link SeqNoStats}
     * @throws AlreadyClosedException if shard is closed
     */
    public SeqNoStats seqNoStats() {
        return getEngine().getSeqNoStats(replicationTracker.getGlobalCheckpoint());
    }

    public IndexingStats indexingStats(String... types) {
        Engine engine = getEngineOrNull();
        final boolean throttled;
        final long throttleTimeInMillis;
        if (engine == null) {
            throttled = false;
            throttleTimeInMillis = 0;
        } else {
            throttled = engine.isThrottled();
            throttleTimeInMillis = engine.getIndexThrottleTimeInMillis();
        }
        return internalIndexingStats.stats(throttled, throttleTimeInMillis, types);
    }

    public SearchStats searchStats(String... groups) {
        return searchStats.stats(groups);
    }

    public GetStats getStats() {
        return getService.stats();
    }

    public StoreStats storeStats() {
        try {
            return store.stats();
        } catch (IOException e) {
            failShard("Failing shard because of exception during storeStats", e);
            throw new ElasticsearchException("io exception while building 'store stats'", e);
        }
    }

    public MergeStats mergeStats() {
        final Engine engine = getEngineOrNull();
        if (engine == null) {
            return new MergeStats();
        }
        return engine.getMergeStats();
    }

    public SegmentsStats segmentStats(boolean includeSegmentFileSizes) {
        SegmentsStats segmentsStats = getEngine().segmentsStats(includeSegmentFileSizes);
        segmentsStats.addBitsetMemoryInBytes(shardBitsetFilterCache.getMemorySizeInBytes());
        return segmentsStats;
    }

    public WarmerStats warmerStats() {
        return shardWarmerService.stats();
    }

    public FieldDataStats fieldDataStats(String... fields) {
        return shardFieldData.stats(fields);
    }

    public TranslogStats translogStats() {
        return getEngine().getTranslogStats();
    }

    public CompletionStats completionStats(String... fields) {
        CompletionStats completionStats = new CompletionStats();
        try (Engine.Searcher currentSearcher = acquireSearcher("completion_stats")) {
            // we don't wait for a pending refreshes here since it's a stats call instead we mark it as accessed only which will cause
            // the next scheduled refresh to go through and refresh the stats as well
            markSearcherAccessed();
            completionStats.add(CompletionFieldStats.completionStats(currentSearcher.reader(), fields));
        }
        return completionStats;
    }

    public Engine.SyncedFlushResult syncFlush(String syncId, Engine.CommitId expectedCommitId) {
        verifyNotClosed();
        logger.trace("trying to sync flush. sync id [{}]. expected commit id [{}]]", syncId, expectedCommitId);
        Engine engine = getEngine();
        if (engine.isRecovering()) {
            throw new IllegalIndexShardStateException(shardId(), state, "syncFlush is only allowed if the engine is not recovery" +
                " from translog");
        }
        return engine.syncFlush(syncId, expectedCommitId);
    }

    /**
     * Executes the given flush request against the engine.
     *
     * @param request the flush request
     * @return the commit ID
     */
    public Engine.CommitId flush(FlushRequest request) {
        final boolean waitIfOngoing = request.waitIfOngoing();
        final boolean force = request.force();
        logger.trace("flush with {}", request);
        /*
         * We allow flushes while recovery since we allow operations to happen while recovering and we want to keep the translog under
         * control (up to deletes, which we do not GC). Yet, we do not use flush internally to clear deletes and flush the index writer
         * since we use Engine#writeIndexingBuffer for this now.
         */
        verifyNotClosed();
        final Engine engine = getEngine();
        if (engine.isRecovering()) {
            throw new IllegalIndexShardStateException(
                    shardId(),
                    state,
                    "flush is only allowed if the engine is not recovery from translog");
        }
        final long time = System.nanoTime();
        final Engine.CommitId commitId = engine.flush(force, waitIfOngoing);
        flushMetric.inc(System.nanoTime() - time);
        return commitId;
    }

    /**
     * checks and removes translog files that no longer need to be retained. See
     * {@link org.elasticsearch.index.translog.TranslogDeletionPolicy} for details
     */
    public void trimTranslog() {
        verifyNotClosed();
        final Engine engine = getEngine();
        engine.trimUnreferencedTranslogFiles();
    }

    /**
     * Rolls the tranlog generation and cleans unneeded.
     */
    private void rollTranslogGeneration() {
        final Engine engine = getEngine();
        engine.rollTranslogGeneration();
    }

    public void forceMerge(ForceMergeRequest forceMerge) throws IOException {
        verifyActive();
        if (logger.isTraceEnabled()) {
            logger.trace("force merge with {}", forceMerge);
        }
        Engine engine = getEngine();
        engine.forceMerge(forceMerge.flush(), forceMerge.maxNumSegments(),
            forceMerge.onlyExpungeDeletes(), false, false);
    }

    /**
     * Upgrades the shard to the current version of Lucene and returns the minimum segment version
     */
    public org.apache.lucene.util.Version upgrade(UpgradeRequest upgrade) throws IOException {
        verifyActive();
        if (logger.isTraceEnabled()) {
            logger.trace("upgrade with {}", upgrade);
        }
        org.apache.lucene.util.Version previousVersion = minimumCompatibleVersion();
        // we just want to upgrade the segments, not actually forge merge to a single segment
        final Engine engine = getEngine();
        engine.forceMerge(true,  // we need to flush at the end to make sure the upgrade is durable
            Integer.MAX_VALUE, // we just want to upgrade the segments, not actually optimize to a single segment
            false, true, upgrade.upgradeOnlyAncientSegments());
        org.apache.lucene.util.Version version = minimumCompatibleVersion();
        if (logger.isTraceEnabled()) {
            logger.trace("upgraded segments for {} from version {} to version {}", shardId, previousVersion, version);
        }

        return version;
    }

    public org.apache.lucene.util.Version minimumCompatibleVersion() {
        org.apache.lucene.util.Version luceneVersion = null;
        for (Segment segment : getEngine().segments(false)) {
            if (luceneVersion == null || luceneVersion.onOrAfter(segment.getVersion())) {
                luceneVersion = segment.getVersion();
            }
        }
        return luceneVersion == null ? indexSettings.getIndexVersionCreated().luceneVersion : luceneVersion;
    }

    /**
     * Creates a new {@link IndexCommit} snapshot from the currently running engine. All resources referenced by this
     * commit won't be freed until the commit / snapshot is closed.
     *
     * @param flushFirst <code>true</code> if the index should first be flushed to disk / a low level lucene commit should be executed
     */
    public Engine.IndexCommitRef acquireLastIndexCommit(boolean flushFirst) throws EngineException {
        final IndexShardState state = this.state; // one time volatile read
        // we allow snapshot on closed index shard, since we want to do one after we close the shard and before we close the engine
        if (state == IndexShardState.STARTED || state == IndexShardState.CLOSED) {
            return getEngine().acquireLastIndexCommit(flushFirst);
        } else {
            throw new IllegalIndexShardStateException(shardId, state, "snapshot is not allowed");
        }
    }

    /**
     * Snapshots the most recent safe index commit from the currently running engine.
     * All index files referenced by this index commit won't be freed until the commit/snapshot is closed.
     */
    public Engine.IndexCommitRef acquireSafeIndexCommit() throws EngineException {
        final IndexShardState state = this.state; // one time volatile read
        // we allow snapshot on closed index shard, since we want to do one after we close the shard and before we close the engine
        if (state == IndexShardState.STARTED || state == IndexShardState.CLOSED) {
            return getEngine().acquireSafeIndexCommit();
        } else {
            throw new IllegalIndexShardStateException(shardId, state, "snapshot is not allowed");
        }
    }

    /**
     * gets a {@link Store.MetadataSnapshot} for the current directory. This method is safe to call in all lifecycle of the index shard,
     * without having to worry about the current state of the engine and concurrent flushes.
     *
     * @throws org.apache.lucene.index.IndexNotFoundException     if no index is found in the current directory
     * @throws org.apache.lucene.index.CorruptIndexException      if the lucene index is corrupted. This can be caused by a checksum
     *                                                            mismatch or an unexpected exception when opening the index reading the
     *                                                            segments file.
     * @throws org.apache.lucene.index.IndexFormatTooOldException if the lucene index is too old to be opened.
     * @throws org.apache.lucene.index.IndexFormatTooNewException if the lucene index is too new to be opened.
     * @throws java.io.FileNotFoundException                      if one or more files referenced by a commit are not present.
     * @throws java.nio.file.NoSuchFileException                  if one or more files referenced by a commit are not present.
     */
    public Store.MetadataSnapshot snapshotStoreMetadata() throws IOException {
        Engine.IndexCommitRef indexCommit = null;
        store.incRef();
        try {
            Engine engine;
            synchronized (mutex) {
                // if the engine is not running, we can access the store directly, but we need to make sure no one starts
                // the engine on us. If the engine is running, we can get a snapshot via the deletion policy which is initialized.
                // That can be done out of mutex, since the engine can be closed half way.
                engine = getEngineOrNull();
                if (engine == null) {
                    return store.getMetadata(null, true);
                }
            }
            indexCommit = engine.acquireLastIndexCommit(false);
            return store.getMetadata(indexCommit.getIndexCommit());
        } finally {
            store.decRef();
            IOUtils.close(indexCommit);
        }
    }

    /**
     * Fails the shard and marks the shard store as corrupted if
     * <code>e</code> is caused by index corruption
     */
    public void failShard(String reason, @Nullable Exception e) {
        // fail the engine. This will cause this shard to also be removed from the node's index service.
        getEngine().failEngine(reason, e);
    }
    public Engine.Searcher acquireSearcher(String source) {
        return acquireSearcher(source, Engine.SearcherScope.EXTERNAL);
    }

    private void markSearcherAccessed() {
        lastSearcherAccess.lazySet(threadPool.relativeTimeInMillis());
    }

    private Engine.Searcher acquireSearcher(String source, Engine.SearcherScope scope) {
        readAllowed();
        final Engine engine = getEngine();
        final Engine.Searcher searcher = engine.acquireSearcher(source, scope);
        boolean success = false;
        try {
            final Engine.Searcher wrappedSearcher = searcherWrapper == null ? searcher : searcherWrapper.wrap(searcher);
            assert wrappedSearcher != null;
            success = true;
            return wrappedSearcher;
        } catch (IOException ex) {
            throw new ElasticsearchException("failed to wrap searcher", ex);
        } finally {
            if (success == false) {
                Releasables.close(success, searcher);
            }
        }
    }

    public void close(String reason, boolean flushEngine) throws IOException {
        synchronized (mutex) {
            try {
                changeState(IndexShardState.CLOSED, reason);
            } finally {
                final Engine engine = this.currentEngineReference.getAndSet(null);
                try {
                    if (engine != null && flushEngine) {
                        engine.flushAndClose();
                    }
                } finally {
                    // playing safe here and close the engine even if the above succeeds - close can be called multiple times
                    // Also closing refreshListeners to prevent us from accumulating any more listeners
                    IOUtils.close(engine, globalCheckpointListeners, refreshListeners);
                    indexShardOperationPermits.close();
                }
            }
        }
    }

    public IndexShard postRecovery(String reason) throws IndexShardStartedException, IndexShardRelocatedException, IndexShardClosedException {
        synchronized (mutex) {
            if (state == IndexShardState.CLOSED) {
                throw new IndexShardClosedException(shardId);
            }
            if (state == IndexShardState.STARTED) {
                throw new IndexShardStartedException(shardId);
            }
            // we need to refresh again to expose all operations that were index until now. Otherwise
            // we may not expose operations that were indexed with a refresh listener that was immediately
            // responded to in addRefreshListener.
            getEngine().refresh("post_recovery");
            recoveryState.setStage(RecoveryState.Stage.DONE);
            changeState(IndexShardState.POST_RECOVERY, reason);
        }
        return this;
    }

    /**
     * called before starting to copy index files over
     */
    public void prepareForIndexRecovery() {
        if (state != IndexShardState.RECOVERING) {
            throw new IndexShardNotRecoveringException(shardId, state);
        }
        recoveryState.setStage(RecoveryState.Stage.INDEX);
        assert currentEngineReference.get() == null;
    }

    public void trimOperationOfPreviousPrimaryTerms(long aboveSeqNo) {
        getEngine().trimOperationsFromTranslog(operationPrimaryTerm, aboveSeqNo);
    }

    public Engine.Result applyTranslogOperation(Translog.Operation operation, Engine.Operation.Origin origin) throws IOException {
        // If a translog op is replayed on the primary (eg. ccr), we need to use external instead of null for its version type.
        final VersionType versionType = (origin == Engine.Operation.Origin.PRIMARY) ? VersionType.EXTERNAL : null;
        final Engine.Result result;
        switch (operation.opType()) {
            case INDEX:
                final Translog.Index index = (Translog.Index) operation;
                // we set canHaveDuplicates to true all the time such that we de-optimze the translog case and ensure that all
                // autoGeneratedID docs that are coming from the primary are updated correctly.
                result = applyIndexOperation(index.seqNo(), index.primaryTerm(), index.version(),
                    versionType, index.getAutoGeneratedIdTimestamp(), true, origin,
                    source(shardId.getIndexName(), index.type(), index.id(), index.source(),
                        XContentHelper.xContentType(index.source())).routing(index.routing()));
                break;
            case DELETE:
                final Translog.Delete delete = (Translog.Delete) operation;
                result = applyDeleteOperation(delete.seqNo(), delete.primaryTerm(), delete.version(), delete.type(), delete.id(),
                    versionType, origin);
                break;
            case NO_OP:
                final Translog.NoOp noOp = (Translog.NoOp) operation;
                result = markSeqNoAsNoop(noOp.seqNo(), noOp.primaryTerm(), noOp.reason(), origin);
                break;
            default:
                throw new IllegalStateException("No operation defined for [" + operation + "]");
        }
        return result;
    }

    // package-private for testing
    int runTranslogRecovery(Engine engine, Translog.Snapshot snapshot) throws IOException {
        recoveryState.getTranslog().totalOperations(snapshot.totalOperations());
        recoveryState.getTranslog().totalOperationsOnStart(snapshot.totalOperations());
        int opsRecovered = 0;
        Translog.Operation operation;
        while ((operation = snapshot.next()) != null) {
            try {
                logger.trace("[translog] recover op {}", operation);
                Engine.Result result = applyTranslogOperation(operation, Engine.Operation.Origin.LOCAL_TRANSLOG_RECOVERY);
                switch (result.getResultType()) {
                    case FAILURE:
                        throw result.getFailure();
                    case MAPPING_UPDATE_REQUIRED:
                        throw new IllegalArgumentException("unexpected mapping update: " + result.getRequiredMappingUpdate());
                    case SUCCESS:
                        break;
                    default:
                        throw new AssertionError("Unknown result type [" + result.getResultType() + "]");
                }

                opsRecovered++;
                recoveryState.getTranslog().incrementRecoveredOperations();
            } catch (Exception e) {
                if (ExceptionsHelper.status(e) == RestStatus.BAD_REQUEST) {
                    // mainly for MapperParsingException and Failure to detect xcontent
                    logger.info("ignoring recovery of a corrupt translog entry", e);
                } else {
                    throw ExceptionsHelper.convertToRuntime(e);
                }
            }
        }
        return opsRecovered;
    }

    /**
     * opens the engine on top of the existing lucene engine and translog.
     * Operations from the translog will be replayed to bring lucene up to date.
     **/
    public void openEngineAndRecoverFromTranslog() throws IOException {
        innerOpenEngineAndTranslog();
        getEngine().recoverFromTranslog(Long.MAX_VALUE);
    }

    /**
     * Opens the engine on top of the existing lucene engine and translog.
     * The translog is kept but its operations won't be replayed.
     */
    public void openEngineAndSkipTranslogRecovery() throws IOException {
        innerOpenEngineAndTranslog();
        getEngine().skipTranslogRecovery();
    }

    private void innerOpenEngineAndTranslog() throws IOException {
        if (state != IndexShardState.RECOVERING) {
            throw new IndexShardNotRecoveringException(shardId, state);
        }
        recoveryState.setStage(RecoveryState.Stage.VERIFY_INDEX);
        // also check here, before we apply the translog
        if (Booleans.isTrue(checkIndexOnStartup)) {
            try {
                checkIndex();
            } catch (IOException ex) {
                throw new RecoveryFailedException(recoveryState, "check index failed", ex);
            }
        }
        recoveryState.setStage(RecoveryState.Stage.TRANSLOG);

        final EngineConfig config = newEngineConfig();

        // we disable deletes since we allow for operations to be executed against the shard while recovering
        // but we need to make sure we don't loose deletes until we are done recovering
        config.setEnableGcDeletes(false);
        // we have to set it before we open an engine and recover from the translog because
        // acquiring a snapshot from the translog causes a sync which causes the global checkpoint to be pulled in,
        // and an engine can be forced to close in ctor which also causes the global checkpoint to be pulled in.
        final String translogUUID = store.readLastCommittedSegmentsInfo().getUserData().get(Translog.TRANSLOG_UUID_KEY);
        final long globalCheckpoint = Translog.readGlobalCheckpoint(translogConfig.getTranslogPath(), translogUUID);
        replicationTracker.updateGlobalCheckpointOnReplica(globalCheckpoint, "read from translog checkpoint");

        assertMaxUnsafeAutoIdInCommit();

        final long minRetainedTranslogGen = Translog.readMinTranslogGeneration(translogConfig.getTranslogPath(), translogUUID);
        store.trimUnsafeCommits(globalCheckpoint, minRetainedTranslogGen, config.getIndexSettings().getIndexVersionCreated());

        createNewEngine(config);
        verifyNotClosed();
        // We set active because we are now writing operations to the engine; this way, if we go idle after some time and become inactive,
        // we still give sync'd flush a chance to run:
        active.set(true);
        assertSequenceNumbersInCommit();
        assert recoveryState.getStage() == RecoveryState.Stage.TRANSLOG : "TRANSLOG stage expected but was: " + recoveryState.getStage();
    }

    private boolean assertSequenceNumbersInCommit() throws IOException {
        final Map<String, String> userData = SegmentInfos.readLatestCommit(store.directory()).getUserData();
        assert userData.containsKey(SequenceNumbers.LOCAL_CHECKPOINT_KEY) : "commit point doesn't contains a local checkpoint";
        assert userData.containsKey(SequenceNumbers.MAX_SEQ_NO) : "commit point doesn't contains a maximum sequence number";
        assert userData.containsKey(Engine.HISTORY_UUID_KEY) : "commit point doesn't contains a history uuid";
        assert userData.get(Engine.HISTORY_UUID_KEY).equals(getHistoryUUID()) : "commit point history uuid ["
            + userData.get(Engine.HISTORY_UUID_KEY) + "] is different than engine [" + getHistoryUUID() + "]";
        return true;
    }

    private boolean assertMaxUnsafeAutoIdInCommit() throws IOException {
        final Map<String, String> userData = SegmentInfos.readLatestCommit(store.directory()).getUserData();
        assert userData.containsKey(InternalEngine.MAX_UNSAFE_AUTO_ID_TIMESTAMP_COMMIT_ID) :
            "opening index which was created post 5.5.0 but " + InternalEngine.MAX_UNSAFE_AUTO_ID_TIMESTAMP_COMMIT_ID
                + " is not found in commit";
        return true;
    }

    protected void onNewEngine(Engine newEngine) {
        refreshListeners.setCurrentRefreshLocationSupplier(newEngine::getTranslogLastWriteLocation);
    }

    /**
     * called if recovery has to be restarted after network error / delay **
     */
    public void performRecoveryRestart() throws IOException {
        synchronized (mutex) {
            if (state != IndexShardState.RECOVERING) {
                throw new IndexShardNotRecoveringException(shardId, state);
            }
            assert refreshListeners.pendingCount() == 0 : "we can't restart with pending listeners";
            final Engine engine = this.currentEngineReference.getAndSet(null);
            IOUtils.close(engine);
            recoveryState().setStage(RecoveryState.Stage.INIT);
        }
    }

    /**
     * returns stats about ongoing recoveries, both source and target
     */
    public RecoveryStats recoveryStats() {
        return recoveryStats;
    }

    /**
     * Returns the current {@link RecoveryState} if this shard is recovering or has been recovering.
     * Returns null if the recovery has not yet started or shard was not recovered (created via an API).
     */
    @Override
    public RecoveryState recoveryState() {
        return this.recoveryState;
    }

    /**
     * perform the last stages of recovery once all translog operations are done.
     * note that you should still call {@link #postRecovery(String)}.
     */
    public void finalizeRecovery() {
        recoveryState().setStage(RecoveryState.Stage.FINALIZE);
        Engine engine = getEngine();
        engine.refresh("recovery_finalization");
        engine.config().setEnableGcDeletes(true);
    }

    /**
     * Returns {@code true} if this shard can ignore a recovery attempt made to it (since the already doing/done it)
     */
    public boolean ignoreRecoveryAttempt() {
        IndexShardState state = state(); // one time volatile read
        return state == IndexShardState.POST_RECOVERY || state == IndexShardState.RECOVERING || state == IndexShardState.STARTED ||
            state == IndexShardState.CLOSED;
    }

    public void readAllowed() throws IllegalIndexShardStateException {
        IndexShardState state = this.state; // one time volatile read
        if (readAllowedStates.contains(state) == false) {
            throw new IllegalIndexShardStateException(shardId, state, "operations only allowed when shard state is one of " + readAllowedStates.toString());
        }
    }

    /** returns true if the {@link IndexShardState} allows reading */
    public boolean isReadAllowed() {
        return readAllowedStates.contains(state);
    }

    private void ensureWriteAllowed(Engine.Operation.Origin origin) throws IllegalIndexShardStateException {
        IndexShardState state = this.state; // one time volatile read

        if (origin.isRecovery()) {
            if (state != IndexShardState.RECOVERING) {
                throw new IllegalIndexShardStateException(shardId, state, "operation only allowed when recovering, origin [" + origin + "]");
            }
        } else {
            if (origin == Engine.Operation.Origin.PRIMARY) {
                assert assertPrimaryMode();
            } else {
                assert origin == Engine.Operation.Origin.REPLICA;
                assert assertReplicationTarget();
            }
            if (writeAllowedStates.contains(state) == false) {
                throw new IllegalIndexShardStateException(shardId, state, "operation only allowed when shard state is one of " + writeAllowedStates + ", origin [" + origin + "]");
            }
        }
    }

    private boolean assertPrimaryMode() {
        assert shardRouting.primary() && replicationTracker.isPrimaryMode() : "shard " + shardRouting + " is not a primary shard in primary mode";
        return true;
    }

    private boolean assertReplicationTarget() {
        assert replicationTracker.isPrimaryMode() == false : "shard " + shardRouting + " in primary mode cannot be a replication target";
        return true;
    }

    private void verifyNotClosed() throws IllegalIndexShardStateException {
        verifyNotClosed(null);
    }

    private void verifyNotClosed(Exception suppressed) throws IllegalIndexShardStateException {
        IndexShardState state = this.state; // one time volatile read
        if (state == IndexShardState.CLOSED) {
            final IllegalIndexShardStateException exc = new IndexShardClosedException(shardId, "operation only allowed when not closed");
            if (suppressed != null) {
                exc.addSuppressed(suppressed);
            }
            throw exc;
        }
    }

    protected final void verifyActive() throws IllegalIndexShardStateException {
        IndexShardState state = this.state; // one time volatile read
        if (state != IndexShardState.STARTED) {
            throw new IllegalIndexShardStateException(shardId, state, "operation only allowed when shard is active");
        }
    }

    /**
     * Returns number of heap bytes used by the indexing buffer for this shard, or 0 if the shard is closed
     */
    public long getIndexBufferRAMBytesUsed() {
        Engine engine = getEngineOrNull();
        if (engine == null) {
            return 0;
        }
        try {
            return engine.getIndexBufferRAMBytesUsed();
        } catch (AlreadyClosedException ex) {
            return 0;
        }
    }

    public void addShardFailureCallback(Consumer<ShardFailure> onShardFailure) {
        this.shardEventListener.delegates.add(onShardFailure);
    }

    /**
     * Called by {@link IndexingMemoryController} to check whether more than {@code inactiveTimeNS} has passed since the last
     * indexing operation, and notify listeners that we are now inactive so e.g. sync'd flush can happen.
     */
    public void checkIdle(long inactiveTimeNS) {
        Engine engineOrNull = getEngineOrNull();
        if (engineOrNull != null && System.nanoTime() - engineOrNull.getLastWriteNanos() >= inactiveTimeNS) {
            boolean wasActive = active.getAndSet(false);
            if (wasActive) {
                logger.debug("shard is now inactive");
                try {
                    indexEventListener.onShardInactive(this);
                } catch (Exception e) {
                    logger.warn("failed to notify index event listener", e);
                }
            }
        }
    }

    public boolean isActive() {
        return active.get();
    }

    public ShardPath shardPath() {
        return path;
    }

    public boolean recoverFromLocalShards(BiConsumer<String, MappingMetaData> mappingUpdateConsumer, List<IndexShard> localShards) throws IOException {
        assert shardRouting.primary() : "recover from local shards only makes sense if the shard is a primary shard";
        assert recoveryState.getRecoverySource().getType() == RecoverySource.Type.LOCAL_SHARDS : "invalid recovery type: " + recoveryState.getRecoverySource();
        final List<LocalShardSnapshot> snapshots = new ArrayList<>();
        try {
            for (IndexShard shard : localShards) {
                snapshots.add(new LocalShardSnapshot(shard));
            }

            // we are the first primary, recover from the gateway
            // if its post api allocation, the index should exists
            assert shardRouting.primary() : "recover from local shards only makes sense if the shard is a primary shard";
            StoreRecovery storeRecovery = new StoreRecovery(shardId, logger);
            return storeRecovery.recoverFromLocalShards(mappingUpdateConsumer, this, snapshots);
        } finally {
            IOUtils.close(snapshots);
        }
    }

    public boolean recoverFromStore() {
        // we are the first primary, recover from the gateway
        // if its post api allocation, the index should exists
        assert shardRouting.primary() : "recover from store only makes sense if the shard is a primary shard";
        assert shardRouting.initializing() : "can only start recovery on initializing shard";
        StoreRecovery storeRecovery = new StoreRecovery(shardId, logger);
        return storeRecovery.recoverFromStore(this);
    }

    public boolean restoreFromRepository(Repository repository) {
        assert shardRouting.primary() : "recover from store only makes sense if the shard is a primary shard";
        assert recoveryState.getRecoverySource().getType() == RecoverySource.Type.SNAPSHOT : "invalid recovery type: " + recoveryState.getRecoverySource();
        StoreRecovery storeRecovery = new StoreRecovery(shardId, logger);
        return storeRecovery.recoverFromRepository(this, repository);
    }

    /**
     * Tests whether or not the engine should be flushed periodically.
     * This test is based on the current size of the translog compared to the configured flush threshold size.
     *
     * @return {@code true} if the engine should be flushed
     */
    boolean shouldPeriodicallyFlush() {
        final Engine engine = getEngineOrNull();
        if (engine != null) {
            try {
                return engine.shouldPeriodicallyFlush();
            } catch (final AlreadyClosedException e) {
                // we are already closed, no need to flush or roll
            }
        }
        return false;
    }

    /**
     * Tests whether or not the translog generation should be rolled to a new generation. This test is based on the size of the current
     * generation compared to the configured generation threshold size.
     *
     * @return {@code true} if the current generation should be rolled to a new generation
     */
    boolean shouldRollTranslogGeneration() {
        final Engine engine = getEngineOrNull();
        if (engine != null) {
            try {
                return engine.shouldRollTranslogGeneration();
            } catch (final AlreadyClosedException e) {
                // we are already closed, no need to flush or roll
            }
        }
        return false;
    }

    public void onSettingsChanged() {
        Engine engineOrNull = getEngineOrNull();
        if (engineOrNull != null) {
            engineOrNull.onSettingsChanged();
        }
    }

    /**
     * Acquires a lock on the translog files and Lucene soft-deleted documents to prevent them from being trimmed
     */
    public Closeable acquireRetentionLockForPeerRecovery() {
        return getEngine().acquireRetentionLockForPeerRecovery();
    }

    /**
     * Returns the estimated number of history operations whose seq# at least the provided seq# in this shard.
     */
    public int estimateNumberOfHistoryOperations(String source, long startingSeqNo) throws IOException {
        return getEngine().estimateNumberOfHistoryOperations(source, mapperService, startingSeqNo);
    }

    /**
     * Creates a new history snapshot for reading operations since the provided starting seqno (inclusive).
     * The returned snapshot can be retrieved from either Lucene index or translog files.
     */
    public Translog.Snapshot getHistoryOperations(String source, long startingSeqNo) throws IOException {
        return getEngine().readHistoryOperations(source, mapperService, startingSeqNo);
    }

    /**
     * Checks if we have a completed history of operations since the given starting seqno (inclusive).
     * This method should be called after acquiring the retention lock; See {@link #acquireRetentionLockForPeerRecovery()}
     */
    public boolean hasCompleteHistoryOperations(String source, long startingSeqNo) throws IOException {
        return getEngine().hasCompleteOperationHistory(source, mapperService, startingSeqNo);
<<<<<<< HEAD
    }

    /**
     * Creates a new "translog" snapshot from Lucene for reading operations whose seqno is between minSeqNo and maxSeqNo.
     * The caller has to close the returned snapshot after finishing the reading.
     *
     * @param source            the source of the request
     * @param minSeqNo          the min_seqno to read - inclusive
     * @param maxSeqNo          the max_seqno to read - inclusive
     * @param requiredFullRange if true then {@link Translog.Snapshot#next()} will throw {@link IllegalStateException}
     *                          if any operation between minSeqNo and maxSeqNo is missing. This parameter should be only
     *                          enabled when the requesting range is below the global checkpoint.
     */
    public Translog.Snapshot newLuceneChangesSnapshot(String source, long minSeqNo, long maxSeqNo,
                                                      boolean requiredFullRange) throws IOException {
        return getEngine().newLuceneChangesSnapshot(source, mapperService, minSeqNo, maxSeqNo, requiredFullRange);
=======
>>>>>>> 6dd0aa54
    }

    public List<Segment> segments(boolean verbose) {
        return getEngine().segments(verbose);
    }

    public void flushAndCloseEngine() throws IOException {
        getEngine().flushAndClose();
    }

    public String getHistoryUUID() {
        return getEngine().getHistoryUUID();
    }

    public IndexEventListener getIndexEventListener() {
        return indexEventListener;
    }

    public void activateThrottling() {
        try {
            getEngine().activateThrottling();
        } catch (AlreadyClosedException ex) {
            // ignore
        }
    }

    public void deactivateThrottling() {
        try {
            getEngine().deactivateThrottling();
        } catch (AlreadyClosedException ex) {
            // ignore
        }
    }

    private void handleRefreshException(Exception e) {
        if (e instanceof AlreadyClosedException) {
            // ignore
        } else if (e instanceof RefreshFailedEngineException) {
            RefreshFailedEngineException rfee = (RefreshFailedEngineException) e;
            if (rfee.getCause() instanceof InterruptedException) {
                // ignore, we are being shutdown
            } else if (rfee.getCause() instanceof ClosedByInterruptException) {
                // ignore, we are being shutdown
            } else if (rfee.getCause() instanceof ThreadInterruptedException) {
                // ignore, we are being shutdown
            } else {
                if (state != IndexShardState.CLOSED) {
                    logger.warn("Failed to perform engine refresh", e);
                }
            }
        } else {
            if (state != IndexShardState.CLOSED) {
                logger.warn("Failed to perform engine refresh", e);
            }
        }
    }

    /**
     * Called when our shard is using too much heap and should move buffered indexed/deleted documents to disk.
     */
    public void writeIndexingBuffer() {
        try {
            Engine engine = getEngine();
            engine.writeIndexingBuffer();
        } catch (Exception e) {
            handleRefreshException(e);
        }
    }

    /**
     * Notifies the service to update the local checkpoint for the shard with the provided allocation ID. See
     * {@link ReplicationTracker#updateLocalCheckpoint(String, long)} for
     * details.
     *
     * @param allocationId the allocation ID of the shard to update the local checkpoint for
     * @param checkpoint   the local checkpoint for the shard
     */
    public void updateLocalCheckpointForShard(final String allocationId, final long checkpoint) {
        assert assertPrimaryMode();
        verifyNotClosed();
        replicationTracker.updateLocalCheckpoint(allocationId, checkpoint);
    }

    /**
     * Update the local knowledge of the global checkpoint for the specified allocation ID.
     *
     * @param allocationId     the allocation ID to update the global checkpoint for
     * @param globalCheckpoint the global checkpoint
     */
    public void updateGlobalCheckpointForShard(final String allocationId, final long globalCheckpoint) {
        assert assertPrimaryMode();
        verifyNotClosed();
        replicationTracker.updateGlobalCheckpointForShard(allocationId, globalCheckpoint);
    }

    /**
     * Add a global checkpoint listener. If the global checkpoint is above the current global checkpoint known to the listener then the
     * listener will fire immediately on the calling thread.
     *
     * @param currentGlobalCheckpoint the current global checkpoint known to the listener
     * @param listener                the listener
     */
    public void addGlobalCheckpointListener(
            final long currentGlobalCheckpoint,
            final GlobalCheckpointListeners.GlobalCheckpointListener listener) {
        this.globalCheckpointListeners.add(currentGlobalCheckpoint, listener);
    }

    /**
     * Waits for all operations up to the provided sequence number to complete.
     *
     * @param seqNo the sequence number that the checkpoint must advance to before this method returns
     * @throws InterruptedException if the thread was interrupted while blocking on the condition
     */
    public void waitForOpsToComplete(final long seqNo) throws InterruptedException {
        getEngine().waitForOpsToComplete(seqNo);
    }

    /**
     * Called when the recovery process for a shard has opened the engine on the target shard. Ensures that the right data structures
     * have been set up locally to track local checkpoint information for the shard and that the shard is added to the replication group.
     *
     * @param allocationId  the allocation ID of the shard for which recovery was initiated
     */
    public void initiateTracking(final String allocationId) {
        assert assertPrimaryMode();
        replicationTracker.initiateTracking(allocationId);
    }

    /**
     * Marks the shard with the provided allocation ID as in-sync with the primary shard. See
     * {@link ReplicationTracker#markAllocationIdAsInSync(String, long)}
     * for additional details.
     *
     * @param allocationId    the allocation ID of the shard to mark as in-sync
     * @param localCheckpoint the current local checkpoint on the shard
     */
    public void markAllocationIdAsInSync(final String allocationId, final long localCheckpoint) throws InterruptedException {
        assert assertPrimaryMode();
        replicationTracker.markAllocationIdAsInSync(allocationId, localCheckpoint);
    }

    /**
     * Returns the local checkpoint for the shard.
     *
     * @return the local checkpoint
     */
    public long getLocalCheckpoint() {
        return getEngine().getLocalCheckpoint();
    }

    /**
     * Returns the global checkpoint for the shard.
     *
     * @return the global checkpoint
     */
    public long getGlobalCheckpoint() {
        return replicationTracker.getGlobalCheckpoint();
    }

    /**
     * Returns the latest global checkpoint value that has been persisted in the underlying storage (i.e. translog's checkpoint)
     */
    public long getLastSyncedGlobalCheckpoint() {
        return getEngine().getLastSyncedGlobalCheckpoint();
    }

    /**
     * Get the local knowledge of the global checkpoints for all in-sync allocation IDs.
     *
     * @return a map from allocation ID to the local knowledge of the global checkpoint for that allocation ID
     */
    public ObjectLongMap<String> getInSyncGlobalCheckpoints() {
        assert assertPrimaryMode();
        verifyNotClosed();
        return replicationTracker.getInSyncGlobalCheckpoints();
    }

    /**
     * Syncs the global checkpoint to the replicas if the global checkpoint on at least one replica is behind the global checkpoint on the
     * primary.
     */
    public void maybeSyncGlobalCheckpoint(final String reason) {
        verifyNotClosed();
        assert shardRouting.primary() : "only call maybeSyncGlobalCheckpoint on primary shard";
        if (replicationTracker.isPrimaryMode() == false) {
            return;
        }
        assert assertPrimaryMode();
        // only sync if there are not operations in flight
        final SeqNoStats stats = getEngine().getSeqNoStats(replicationTracker.getGlobalCheckpoint());
        if (stats.getMaxSeqNo() == stats.getGlobalCheckpoint()) {
            final ObjectLongMap<String> globalCheckpoints = getInSyncGlobalCheckpoints();
            final String allocationId = routingEntry().allocationId().getId();
            assert globalCheckpoints.containsKey(allocationId);
            final long globalCheckpoint = globalCheckpoints.get(allocationId);
            final boolean syncNeeded =
                    StreamSupport
                            .stream(globalCheckpoints.values().spliterator(), false)
                            .anyMatch(v -> v.value < globalCheckpoint);
            // only sync if there is a shard lagging the primary
            if (syncNeeded) {
                logger.trace("syncing global checkpoint for [{}]", reason);
                globalCheckpointSyncer.run();
            }
        }
    }

    /**
     * Returns the current replication group for the shard.
     *
     * @return the replication group
     */
    public ReplicationGroup getReplicationGroup() {
        assert assertPrimaryMode();
        verifyNotClosed();
        return replicationTracker.getReplicationGroup();
    }

    /**
     * Updates the global checkpoint on a replica shard after it has been updated by the primary.
     *
     * @param globalCheckpoint the global checkpoint
     * @param reason           the reason the global checkpoint was updated
     */
    public void updateGlobalCheckpointOnReplica(final long globalCheckpoint, final String reason) {
        assert assertReplicationTarget();
        final long localCheckpoint = getLocalCheckpoint();
        if (globalCheckpoint > localCheckpoint) {
            /*
             * This can happen during recovery when the shard has started its engine but recovery is not finalized and is receiving global
             * checkpoint updates. However, since this shard is not yet contributing to calculating the global checkpoint, it can be the
             * case that the global checkpoint update from the primary is ahead of the local checkpoint on this shard. In this case, we
             * ignore the global checkpoint update. This can happen if we are in the translog stage of recovery. Prior to this, the engine
             * is not opened and this shard will not receive global checkpoint updates, and after this the shard will be contributing to
             * calculations of the global checkpoint. However, we can not assert that we are in the translog stage of recovery here as
             * while the global checkpoint update may have emanated from the primary when we were in that state, we could subsequently move
             * to recovery finalization, or even finished recovery before the update arrives here.
             */
            assert state() != IndexShardState.POST_RECOVERY && state() != IndexShardState.STARTED :
                "supposedly in-sync shard copy received a global checkpoint [" + globalCheckpoint + "] " +
                    "that is higher than its local checkpoint [" + localCheckpoint + "]";
            return;
        }
        replicationTracker.updateGlobalCheckpointOnReplica(globalCheckpoint, reason);
    }

    /**
     * Updates the known allocation IDs and the local checkpoints for the corresponding allocations from a primary relocation source.
     *
     * @param primaryContext the sequence number context
     */
    public void activateWithPrimaryContext(final ReplicationTracker.PrimaryContext primaryContext) {
        assert shardRouting.primary() && shardRouting.isRelocationTarget() : "only primary relocation target can update allocation IDs from primary context: " + shardRouting;
        assert primaryContext.getCheckpointStates().containsKey(routingEntry().allocationId().getId()) &&
            getLocalCheckpoint() == primaryContext.getCheckpointStates().get(routingEntry().allocationId().getId()).getLocalCheckpoint();
        synchronized (mutex) {
            replicationTracker.activateWithPrimaryContext(primaryContext); // make changes to primaryMode flag only under mutex
        }
    }

    /**
     * Check if there are any recoveries pending in-sync.
     *
     * @return {@code true} if there is at least one shard pending in-sync, otherwise false
     */
    public boolean pendingInSync() {
        assert assertPrimaryMode();
        return replicationTracker.pendingInSync();
    }

    /**
     * Should be called for each no-op update operation to increment relevant statistics.
     *
     * @param type the doc type of the update
     */
    public void noopUpdate(String type) {
        internalIndexingStats.noopUpdate(type);
    }

    void checkIndex() throws IOException {
        if (store.tryIncRef()) {
            try {
                doCheckIndex();
            } finally {
                store.decRef();
            }
        }
    }

    private void doCheckIndex() throws IOException {
        long timeNS = System.nanoTime();
        if (!Lucene.indexExists(store.directory())) {
            return;
        }
        BytesStreamOutput os = new BytesStreamOutput();
        PrintStream out = new PrintStream(os, false, StandardCharsets.UTF_8.name());

        if ("checksum".equals(checkIndexOnStartup)) {
            // physical verification only: verify all checksums for the latest commit
            IOException corrupt = null;
            MetadataSnapshot metadata = snapshotStoreMetadata();
            for (Map.Entry<String, StoreFileMetaData> entry : metadata.asMap().entrySet()) {
                try {
                    Store.checkIntegrity(entry.getValue(), store.directory());
                    out.println("checksum passed: " + entry.getKey());
                } catch (IOException exc) {
                    out.println("checksum failed: " + entry.getKey());
                    exc.printStackTrace(out);
                    corrupt = exc;
                }
            }
            out.flush();
            if (corrupt != null) {
                logger.warn("check index [failure]\n{}", os.bytes().utf8ToString());
                throw corrupt;
            }
        } else {
            // full checkindex
            final CheckIndex.Status status = store.checkIndex(out);
            out.flush();
            if (!status.clean) {
                if (state == IndexShardState.CLOSED) {
                    // ignore if closed....
                    return;
                }
                logger.warn("check index [failure]\n{}", os.bytes().utf8ToString());
                if ("fix".equals(checkIndexOnStartup)) {
                    if (logger.isDebugEnabled()) {
                        logger.debug("fixing index, writing new segments file ...");
                    }
                    store.exorciseIndex(status);
                    if (logger.isDebugEnabled()) {
                        logger.debug("index fixed, wrote new segments file \"{}\"", status.segmentsFileName);
                    }
                } else {
                    // only throw a failure if we are not going to fix the index
                    throw new IllegalStateException("index check failure but can't fix it");
                }
            }
        }

        if (logger.isDebugEnabled()) {
            logger.debug("check index [success]\n{}", os.bytes().utf8ToString());
        }

        recoveryState.getVerifyIndex().checkIndexTime(Math.max(0, TimeValue.nsecToMSec(System.nanoTime() - timeNS)));
    }

    Engine getEngine() {
        Engine engine = getEngineOrNull();
        if (engine == null) {
            throw new AlreadyClosedException("engine is closed");
        }
        return engine;
    }

    /**
     * NOTE: returns null if engine is not yet started (e.g. recovery phase 1, copying over index files, is still running), or if engine is
     * closed.
     */
    protected Engine getEngineOrNull() {
        return this.currentEngineReference.get();
    }

    public void startRecovery(RecoveryState recoveryState, PeerRecoveryTargetService recoveryTargetService,
                              PeerRecoveryTargetService.RecoveryListener recoveryListener, RepositoriesService repositoriesService,
                              BiConsumer<String, MappingMetaData> mappingUpdateConsumer,
                              IndicesService indicesService) {
        // TODO: Create a proper object to encapsulate the recovery context
        // all of the current methods here follow a pattern of:
        // resolve context which isn't really dependent on the local shards and then async
        // call some external method with this pointer.
        // with a proper recovery context object we can simply change this to:
        // startRecovery(RecoveryState recoveryState, ShardRecoverySource source ) {
        //     markAsRecovery("from " + source.getShortDescription(), recoveryState);
        //     threadPool.generic().execute()  {
        //           onFailure () { listener.failure() };
        //           doRun() {
        //                if (source.recover(this)) {
        //                  recoveryListener.onRecoveryDone(recoveryState);
        //                }
        //           }
        //     }}
        // }
        assert recoveryState.getRecoverySource().equals(shardRouting.recoverySource());
        switch (recoveryState.getRecoverySource().getType()) {
            case EMPTY_STORE:
            case EXISTING_STORE:
                markAsRecovering("from store", recoveryState); // mark the shard as recovering on the cluster state thread
                threadPool.generic().execute(() -> {
                    try {
                        if (recoverFromStore()) {
                            recoveryListener.onRecoveryDone(recoveryState);
                        }
                    } catch (Exception e) {
                        recoveryListener.onRecoveryFailure(recoveryState, new RecoveryFailedException(recoveryState, null, e), true);
                    }
                });
                break;
            case PEER:
                try {
                    markAsRecovering("from " + recoveryState.getSourceNode(), recoveryState);
                    recoveryTargetService.startRecovery(this, recoveryState.getSourceNode(), recoveryListener);
                } catch (Exception e) {
                    failShard("corrupted preexisting index", e);
                    recoveryListener.onRecoveryFailure(recoveryState, new RecoveryFailedException(recoveryState, null, e), true);
                }
                break;
            case SNAPSHOT:
                markAsRecovering("from snapshot", recoveryState); // mark the shard as recovering on the cluster state thread
                SnapshotRecoverySource recoverySource = (SnapshotRecoverySource) recoveryState.getRecoverySource();
                threadPool.generic().execute(() -> {
                    try {
                        final Repository repository = repositoriesService.repository(recoverySource.snapshot().getRepository());
                        if (restoreFromRepository(repository)) {
                            recoveryListener.onRecoveryDone(recoveryState);
                        }
                    } catch (Exception e) {
                        recoveryListener.onRecoveryFailure(recoveryState, new RecoveryFailedException(recoveryState, null, e), true);
                    }
                });
                break;
            case LOCAL_SHARDS:
                final IndexMetaData indexMetaData = indexSettings().getIndexMetaData();
                final Index resizeSourceIndex = indexMetaData.getResizeSourceIndex();
                final List<IndexShard> startedShards = new ArrayList<>();
                final IndexService sourceIndexService = indicesService.indexService(resizeSourceIndex);
                final Set<ShardId> requiredShards;
                final int numShards;
                if (sourceIndexService != null) {
                    requiredShards = IndexMetaData.selectRecoverFromShards(shardId().id(),
                        sourceIndexService.getMetaData(), indexMetaData.getNumberOfShards());
                    for (IndexShard shard : sourceIndexService) {
                        if (shard.state() == IndexShardState.STARTED && requiredShards.contains(shard.shardId())) {
                            startedShards.add(shard);
                        }
                    }
                    numShards = requiredShards.size();
                } else {
                    numShards = -1;
                    requiredShards = Collections.emptySet();
                }

                if (numShards == startedShards.size()) {
                    assert requiredShards.isEmpty() == false;
                    markAsRecovering("from local shards", recoveryState); // mark the shard as recovering on the cluster state thread
                    threadPool.generic().execute(() -> {
                        try {
                            if (recoverFromLocalShards(mappingUpdateConsumer, startedShards.stream()
                                .filter((s) -> requiredShards.contains(s.shardId())).collect(Collectors.toList()))) {
                                recoveryListener.onRecoveryDone(recoveryState);
                            }
                        } catch (Exception e) {
                            recoveryListener.onRecoveryFailure(recoveryState,
                                new RecoveryFailedException(recoveryState, null, e), true);
                        }
                    });
                } else {
                    final RuntimeException e;
                    if (numShards == -1) {
                        e = new IndexNotFoundException(resizeSourceIndex);
                    } else {
                        e = new IllegalStateException("not all required shards of index " + resizeSourceIndex
                            + " are started yet, expected " + numShards + " found " + startedShards.size() + " can't recover shard "
                            + shardId());
                    }
                    throw e;
                }
                break;
            default:
                throw new IllegalArgumentException("Unknown recovery source " + recoveryState.getRecoverySource());
        }
    }

    /**
     * Returns whether the shard is a relocated primary, i.e. not in charge anymore of replicating changes (see {@link ReplicationTracker}).
     */
    public boolean isRelocatedPrimary() {
        assert shardRouting.primary() : "only call isRelocatedPrimary on primary shard";
        return replicationTracker.isRelocated();
    }

    class ShardEventListener implements Engine.EventListener {
        private final CopyOnWriteArrayList<Consumer<ShardFailure>> delegates = new CopyOnWriteArrayList<>();

        // called by the current engine
        @Override
        public void onFailedEngine(String reason, @Nullable Exception failure) {
            final ShardFailure shardFailure = new ShardFailure(shardRouting, reason, failure);
            for (Consumer<ShardFailure> listener : delegates) {
                try {
                    listener.accept(shardFailure);
                } catch (Exception inner) {
                    inner.addSuppressed(failure);
                    logger.warn("exception while notifying engine failure", inner);
                }
            }
        }
    }

    private Engine createNewEngine(EngineConfig config) {
        synchronized (mutex) {
            if (state == IndexShardState.CLOSED) {
                throw new AlreadyClosedException(shardId + " can't create engine - shard is closed");
            }
            assert this.currentEngineReference.get() == null;
            Engine engine = newEngine(config);
            onNewEngine(engine); // call this before we pass the memory barrier otherwise actions that happen
            // inside the callback are not visible. This one enforces happens-before
            this.currentEngineReference.set(engine);
        }

        // time elapses after the engine is created above (pulling the config settings) until we set the engine reference, during which
        // settings changes could possibly have happened, so here we forcefully push any config changes to the new engine:
        Engine engine = getEngineOrNull();

        // engine could perhaps be null if we were e.g. concurrently closed:
        if (engine != null) {
            engine.onSettingsChanged();
        }
        return engine;
    }

    protected Engine newEngine(EngineConfig config) {
        return engineFactory.newReadWriteEngine(config);
    }

    private static void persistMetadata(
            final ShardPath shardPath,
            final IndexSettings indexSettings,
            final ShardRouting newRouting,
            final @Nullable ShardRouting currentRouting,
            final Logger logger) throws IOException {
        assert newRouting != null : "newRouting must not be null";

        // only persist metadata if routing information that is persisted in shard state metadata actually changed
        final ShardId shardId = newRouting.shardId();
        if (currentRouting == null
            || currentRouting.primary() != newRouting.primary()
            || currentRouting.allocationId().equals(newRouting.allocationId()) == false) {
            assert currentRouting == null || currentRouting.isSameAllocation(newRouting);
            final String writeReason;
            if (currentRouting == null) {
                writeReason = "initial state with allocation id [" + newRouting.allocationId() + "]";
            } else {
                writeReason = "routing changed from " + currentRouting + " to " + newRouting;
            }
            logger.trace("{} writing shard state, reason [{}]", shardId, writeReason);
            final ShardStateMetaData newShardStateMetadata =
                    new ShardStateMetaData(newRouting.primary(), indexSettings.getUUID(), newRouting.allocationId());
            ShardStateMetaData.FORMAT.write(newShardStateMetadata, shardPath.getShardStatePath());
        } else {
            logger.trace("{} skip writing shard state, has been written before", shardId);
        }
    }

    private DocumentMapperForType docMapper(String type) {
        return mapperService.documentMapperWithAutoCreate(type);
    }

    private EngineConfig newEngineConfig() {
        Sort indexSort = indexSortSupplier.get();
        return new EngineConfig(shardId, shardRouting.allocationId().getId(),
            threadPool, indexSettings, warmer, store, indexSettings.getMergePolicy(),
            mapperService.indexAnalyzer(), similarityService.similarity(mapperService), codecService, shardEventListener,
            indexCache.query(), cachingPolicy, translogConfig,
            IndexingMemoryController.SHARD_INACTIVE_TIME_SETTING.get(indexSettings.getSettings()),
            Collections.singletonList(refreshListeners),
            Collections.singletonList(new RefreshMetricUpdater(refreshMetric)),
            indexSort, this::runTranslogRecovery, circuitBreakerService, replicationTracker, () -> operationPrimaryTerm, tombstoneDocSupplier());
    }

    /**
     * Acquire a primary operation permit whenever the shard is ready for indexing. If a permit is directly available, the provided
     * ActionListener will be called on the calling thread. During relocation hand-off, permit acquisition can be delayed. The provided
     * ActionListener will then be called using the provided executor.
     *
     * @param debugInfo an extra information that can be useful when tracing an unreleased permit. When assertions are enabled
     *                  the tracing will capture the supplied object's {@link Object#toString()} value. Otherwise the object
     *                  isn't used
     */
    public void acquirePrimaryOperationPermit(ActionListener<Releasable> onPermitAcquired, String executorOnDelay, Object debugInfo) {
        verifyNotClosed();
        assert shardRouting.primary() : "acquirePrimaryOperationPermit should only be called on primary shard: " + shardRouting;

        indexShardOperationPermits.acquire(onPermitAcquired, executorOnDelay, false, debugInfo);
    }

    private <E extends Exception> void bumpPrimaryTerm(long newPrimaryTerm, final CheckedRunnable<E> onBlocked) {
        assert Thread.holdsLock(mutex);
        assert newPrimaryTerm > pendingPrimaryTerm;
        assert operationPrimaryTerm <= pendingPrimaryTerm;
        final CountDownLatch termUpdated = new CountDownLatch(1);
        indexShardOperationPermits.asyncBlockOperations(30, TimeUnit.MINUTES, () -> {
                assert operationPrimaryTerm <= pendingPrimaryTerm;
                termUpdated.await();
                // indexShardOperationPermits doesn't guarantee that async submissions are executed
                // in the order submitted. We need to guard against another term bump
                if (operationPrimaryTerm < newPrimaryTerm) {
                    operationPrimaryTerm = newPrimaryTerm;
                    onBlocked.run();
                }
            },
            e -> {
                try {
                    failShard("exception during primary term transition", e);
                } catch (AlreadyClosedException ace) {
                    // ignore, shard is already closed
                }
            });
        pendingPrimaryTerm = newPrimaryTerm;
        termUpdated.countDown();
    }

    /**
     * Acquire a replica operation permit whenever the shard is ready for indexing (see
     * {@link #acquirePrimaryOperationPermit(ActionListener, String, Object)}). If the given primary term is lower than then one in
     * {@link #shardRouting}, the {@link ActionListener#onFailure(Exception)} method of the provided listener is invoked with an
     * {@link IllegalStateException}. If permit acquisition is delayed, the listener will be invoked on the executor with the specified
     * name.
     *
     * @param opPrimaryTerm        the operation primary term
     * @param globalCheckpoint     the global checkpoint associated with the request
     * @param onPermitAcquired     the listener for permit acquisition
     * @param executorOnDelay      the name of the executor to invoke the listener on if permit acquisition is delayed
     * @param debugInfo            an extra information that can be useful when tracing an unreleased permit. When assertions are enabled
     *                             the tracing will capture the supplied object's {@link Object#toString()} value. Otherwise the object
     *                             isn't used
     */
    public void acquireReplicaOperationPermit(final long opPrimaryTerm, final long globalCheckpoint,
                                              final ActionListener<Releasable> onPermitAcquired, final String executorOnDelay,
                                              final Object debugInfo) {
        verifyNotClosed();
        if (opPrimaryTerm > pendingPrimaryTerm) {
            synchronized (mutex) {
                if (opPrimaryTerm > pendingPrimaryTerm) {
                    IndexShardState shardState = state();
                    // only roll translog and update primary term if shard has made it past recovery
                    // Having a new primary term here means that the old primary failed and that there is a new primary, which again
                    // means that the master will fail this shard as all initializing shards are failed when a primary is selected
                    // We abort early here to prevent an ongoing recovery from the failed primary to mess with the global / local checkpoint
                    if (shardState != IndexShardState.POST_RECOVERY &&
                        shardState != IndexShardState.STARTED) {
                        throw new IndexShardNotStartedException(shardId, shardState);
                    }

                    if (opPrimaryTerm > pendingPrimaryTerm) {
                        bumpPrimaryTerm(opPrimaryTerm, () -> {
                                updateGlobalCheckpointOnReplica(globalCheckpoint, "primary term transition");
                                final long currentGlobalCheckpoint = getGlobalCheckpoint();
                                final long localCheckpoint;
                                if (currentGlobalCheckpoint == UNASSIGNED_SEQ_NO) {
                                    localCheckpoint = NO_OPS_PERFORMED;
                                } else {
                                    localCheckpoint = currentGlobalCheckpoint;
                                }
                                logger.trace(
                                    "detected new primary with primary term [{}], resetting local checkpoint from [{}] to [{}]",
                                    opPrimaryTerm,
                                    getLocalCheckpoint(),
                                    localCheckpoint);
                                getEngine().resetLocalCheckpoint(localCheckpoint);
                                getEngine().rollTranslogGeneration();
                        });
                    }
                }
            }
        }

        assert opPrimaryTerm <= pendingPrimaryTerm
                : "operation primary term [" + opPrimaryTerm + "] should be at most [" + pendingPrimaryTerm + "]";
        indexShardOperationPermits.acquire(
                new ActionListener<Releasable>() {
                    @Override
                    public void onResponse(final Releasable releasable) {
                        if (opPrimaryTerm < operationPrimaryTerm) {
                            releasable.close();
                            final String message = String.format(
                                    Locale.ROOT,
                                    "%s operation primary term [%d] is too old (current [%d])",
                                    shardId,
                                    opPrimaryTerm,
                                    operationPrimaryTerm);
                            onPermitAcquired.onFailure(new IllegalStateException(message));
                        } else {
                            assert assertReplicationTarget();
                            try {
                                updateGlobalCheckpointOnReplica(globalCheckpoint, "operation");
                            } catch (Exception e) {
                                releasable.close();
                                onPermitAcquired.onFailure(e);
                                return;
                            }
                            onPermitAcquired.onResponse(releasable);
                        }
                    }

                    @Override
                    public void onFailure(final Exception e) {
                        onPermitAcquired.onFailure(e);
                    }
                },
                executorOnDelay,
                true, debugInfo);
    }

    public int getActiveOperationsCount() {
        return indexShardOperationPermits.getActiveOperationsCount(); // refCount is incremented on successful acquire and decremented on close
    }

    /**
     * @return a list of describing each permit that wasn't released yet. The description consist of the debugInfo supplied
     *         when the permit was acquired plus a stack traces that was captured when the permit was request.
     */
    public List<String> getActiveOperations() {
        return indexShardOperationPermits.getActiveOperations();
    }

    private final AsyncIOProcessor<Translog.Location> translogSyncProcessor = new AsyncIOProcessor<Translog.Location>(logger, 1024) {
        @Override
        protected void write(List<Tuple<Translog.Location, Consumer<Exception>>> candidates) throws IOException {
            try {
                getEngine().ensureTranslogSynced(candidates.stream().map(Tuple::v1));
            } catch (AlreadyClosedException ex) {
                // that's fine since we already synced everything on engine close - this also is conform with the methods
                // documentation
            } catch (IOException ex) { // if this fails we are in deep shit - fail the request
                logger.debug("failed to sync translog", ex);
                throw ex;
            }
        }
    };

    /**
     * Syncs the given location with the underlying storage unless already synced. This method might return immediately without
     * actually fsyncing the location until the sync listener is called. Yet, unless there is already another thread fsyncing
     * the transaction log the caller thread will be hijacked to run the fsync for all pending fsync operations.
     * This method allows indexing threads to continue indexing without blocking on fsync calls. We ensure that there is only
     * one thread blocking on the sync an all others can continue indexing.
     * NOTE: if the syncListener throws an exception when it's processed the exception will only be logged. Users should make sure that the
     * listener handles all exception cases internally.
     */
    public final void sync(Translog.Location location, Consumer<Exception> syncListener) {
        verifyNotClosed();
        translogSyncProcessor.put(location, syncListener);
    }

    public void sync() throws IOException {
        verifyNotClosed();
        getEngine().syncTranslog();
    }

    /**
     * Checks if the underlying storage sync is required.
     */
    public boolean isSyncNeeded() {
        return getEngine().isTranslogSyncNeeded();
    }

    /**
     * Returns the current translog durability mode
     */
    public Translog.Durability getTranslogDurability() {
        return indexSettings.getTranslogDurability();
    }

    // we can not protect with a lock since we "release" on a different thread
    private final AtomicBoolean flushOrRollRunning = new AtomicBoolean();

    /**
     * Schedules a flush or translog generation roll if needed but will not schedule more than one concurrently. The operation will be
     * executed asynchronously on the flush thread pool.
     */
    public void afterWriteOperation() {
        if (shouldPeriodicallyFlush() || shouldRollTranslogGeneration()) {
            if (flushOrRollRunning.compareAndSet(false, true)) {
                /*
                 * We have to check again since otherwise there is a race when a thread passes the first check next to another thread which
                 * performs the operation quickly enough to  finish before the current thread could flip the flag. In that situation, we
                 * have an extra operation.
                 *
                 * Additionally, a flush implicitly executes a translog generation roll so if we execute a flush then we do not need to
                 * check if we should roll the translog generation.
                 */
                if (shouldPeriodicallyFlush()) {
                    logger.debug("submitting async flush request");
                    final AbstractRunnable flush = new AbstractRunnable() {
                        @Override
                        public void onFailure(final Exception e) {
                            if (state != IndexShardState.CLOSED) {
                                logger.warn("failed to flush index", e);
                            }
                        }

                        @Override
                        protected void doRun() throws IOException {
                            flush(new FlushRequest());
                            periodicFlushMetric.inc();
                        }

                        @Override
                        public void onAfter() {
                            flushOrRollRunning.compareAndSet(true, false);
                            afterWriteOperation();
                        }
                    };
                    threadPool.executor(ThreadPool.Names.FLUSH).execute(flush);
                } else if (shouldRollTranslogGeneration()) {
                    logger.debug("submitting async roll translog generation request");
                    final AbstractRunnable roll = new AbstractRunnable() {
                        @Override
                        public void onFailure(final Exception e) {
                            if (state != IndexShardState.CLOSED) {
                                logger.warn("failed to roll translog generation", e);
                            }
                        }

                        @Override
                        protected void doRun() throws Exception {
                            rollTranslogGeneration();
                        }

                        @Override
                        public void onAfter() {
                            flushOrRollRunning.compareAndSet(true, false);
                            afterWriteOperation();
                        }
                    };
                    threadPool.executor(ThreadPool.Names.FLUSH).execute(roll);
                } else {
                    flushOrRollRunning.compareAndSet(true, false);
                }
            }
        }
    }

    /**
     * Build {@linkplain RefreshListeners} for this shard.
     */
    private RefreshListeners buildRefreshListeners() {
        return new RefreshListeners(
            indexSettings::getMaxRefreshListeners,
            () -> refresh("too_many_listeners"),
            threadPool.executor(ThreadPool.Names.LISTENER)::execute,
            logger, threadPool.getThreadContext());
    }

    /**
     * Simple struct encapsulating a shard failure
     *
     * @see IndexShard#addShardFailureCallback(Consumer)
     */
    public static final class ShardFailure {
        public final ShardRouting routing;
        public final String reason;
        @Nullable
        public final Exception cause;

        public ShardFailure(ShardRouting routing, String reason, @Nullable Exception cause) {
            this.routing = routing;
            this.reason = reason;
            this.cause = cause;
        }
    }

    EngineFactory getEngineFactory() {
        return engineFactory;
    }

    // for tests
    ReplicationTracker getReplicationTracker() {
        return replicationTracker;
    }

    /**
     * Executes a scheduled refresh if necessary.
     *
     * @return <code>true</code> iff the engine got refreshed otherwise <code>false</code>
     */
    public boolean scheduledRefresh() {
        boolean listenerNeedsRefresh = refreshListeners.refreshNeeded();
        if (isReadAllowed() && (listenerNeedsRefresh || getEngine().refreshNeeded())) {
            if (listenerNeedsRefresh == false // if we have a listener that is waiting for a refresh we need to force it
                && isSearchIdle()
                && indexSettings.isExplicitRefresh() == false
                && active.get()) { // it must be active otherwise we might not free up segment memory once the shard became inactive
                // lets skip this refresh since we are search idle and
                // don't necessarily need to refresh. the next searcher access will register a refreshListener and that will
                // cause the next schedule to refresh.
                final Engine engine = getEngine();
                engine.maybePruneDeletes(); // try to prune the deletes in the engine if we accumulated some
                setRefreshPending(engine);
                return false;
            } else {
                refresh("schedule");
                return true;
            }
        }
        final Engine engine = getEngine();
        engine.maybePruneDeletes(); // try to prune the deletes in the engine if we accumulated some
        return false;
    }

    /**
     * Returns true if this shards is search idle
     */
    final boolean isSearchIdle() {
        return (threadPool.relativeTimeInMillis() - lastSearcherAccess.get()) >= indexSettings.getSearchIdleAfter().getMillis();
    }

    /**
     * Returns the last timestamp the searcher was accessed. This is a relative timestamp in milliseconds.
     */
    final long getLastSearcherAccess() {
        return lastSearcherAccess.get();
    }

    private void setRefreshPending(Engine engine) {
        Translog.Location lastWriteLocation = engine.getTranslogLastWriteLocation();
        Translog.Location location;
        do {
            location = this.pendingRefreshLocation.get();
            if (location != null && lastWriteLocation.compareTo(location) <= 0) {
                break;
            }
        } while (pendingRefreshLocation.compareAndSet(location, lastWriteLocation) == false);
    }

    /**
     * Registers the given listener and invokes it once the shard is active again and all
     * pending refresh translog location has been refreshed. If there is no pending refresh location registered the listener will be
     * invoked immediately.
     * @param listener the listener to invoke once the pending refresh location is visible. The listener will be called with
     *                 <code>true</code> if the listener was registered to wait for a refresh.
     */
    public final void awaitShardSearchActive(Consumer<Boolean> listener) {
        if (isSearchIdle()) {
            markSearcherAccessed(); // move the shard into non-search idle
        }
        final Translog.Location location = pendingRefreshLocation.get();
        if (location != null) {
            addRefreshListener(location, (b) -> {
                pendingRefreshLocation.compareAndSet(location, null);
                listener.accept(true);
            });
        } else {
            listener.accept(false);
        }
    }

    /**
     * Add a listener for refreshes.
     *
     * @param location the location to listen for
     * @param listener for the refresh. Called with true if registering the listener ran it out of slots and forced a refresh. Called with
     *        false otherwise.
     */
    public void addRefreshListener(Translog.Location location, Consumer<Boolean> listener) {
        final boolean readAllowed;
        if (isReadAllowed()) {
            readAllowed = true;
        } else {
            // check again under mutex. this is important to create a happens before relationship
            // between the switch to POST_RECOVERY + associated refresh. Otherwise we may respond
            // to a listener before a refresh actually happened that contained that operation.
            synchronized (mutex) {
                readAllowed = isReadAllowed();
            }
        }
        if (readAllowed) {
            refreshListeners.addOrNotify(location, listener);
        } else {
            // we're not yet ready fo ready for reads, just ignore refresh cycles
            listener.accept(false);
        }
    }

    private static class RefreshMetricUpdater implements ReferenceManager.RefreshListener {

        private final MeanMetric refreshMetric;
        private long currentRefreshStartTime;
        private Thread callingThread = null;

        private RefreshMetricUpdater(MeanMetric refreshMetric) {
            this.refreshMetric = refreshMetric;
        }

        @Override
        public void beforeRefresh() throws IOException {
            if (Assertions.ENABLED) {
                assert callingThread == null : "beforeRefresh was called by " + callingThread.getName() +
                    " without a corresponding call to afterRefresh";
                callingThread = Thread.currentThread();
            }
            currentRefreshStartTime = System.nanoTime();
        }

        @Override
        public void afterRefresh(boolean didRefresh) throws IOException {
            if (Assertions.ENABLED) {
                assert callingThread != null : "afterRefresh called but not beforeRefresh";
                assert callingThread == Thread.currentThread() : "beforeRefreshed called by a different thread. current ["
                    + Thread.currentThread().getName() + "], thread that called beforeRefresh [" + callingThread.getName() + "]";
                callingThread = null;
            }
            refreshMetric.inc(System.nanoTime() - currentRefreshStartTime);
        }
    }

    private EngineConfig.TombstoneDocSupplier tombstoneDocSupplier() {
        final RootObjectMapper.Builder noopRootMapper = new RootObjectMapper.Builder("__noop");
        final DocumentMapper noopDocumentMapper = new DocumentMapper.Builder(noopRootMapper, mapperService).build(mapperService);
        return new EngineConfig.TombstoneDocSupplier() {
            @Override
            public ParsedDocument newDeleteTombstoneDoc(String type, String id) {
                return docMapper(type).getDocumentMapper().createDeleteTombstoneDoc(shardId.getIndexName(), type, id);
            }
            @Override
            public ParsedDocument newNoopTombstoneDoc(String reason) {
                return noopDocumentMapper.createNoopTombstoneDoc(shardId.getIndexName(), reason);
            }
        };
    }
}<|MERGE_RESOLUTION|>--- conflicted
+++ resolved
@@ -1656,25 +1656,21 @@
      */
     public boolean hasCompleteHistoryOperations(String source, long startingSeqNo) throws IOException {
         return getEngine().hasCompleteOperationHistory(source, mapperService, startingSeqNo);
-<<<<<<< HEAD
-    }
-
-    /**
-     * Creates a new "translog" snapshot from Lucene for reading operations whose seqno is between minSeqNo and maxSeqNo.
-     * The caller has to close the returned snapshot after finishing the reading.
+    }
+
+    /**
+     * Creates a new changes snapshot for reading operations whose seq_no are between {@code fromSeqNo}(inclusive)
+     * and {@code toSeqNo}(inclusive). The caller has to close the returned snapshot after finishing the reading.
      *
      * @param source            the source of the request
-     * @param minSeqNo          the min_seqno to read - inclusive
-     * @param maxSeqNo          the max_seqno to read - inclusive
-     * @param requiredFullRange if true then {@link Translog.Snapshot#next()} will throw {@link IllegalStateException}
-     *                          if any operation between minSeqNo and maxSeqNo is missing. This parameter should be only
-     *                          enabled when the requesting range is below the global checkpoint.
-     */
-    public Translog.Snapshot newLuceneChangesSnapshot(String source, long minSeqNo, long maxSeqNo,
-                                                      boolean requiredFullRange) throws IOException {
-        return getEngine().newLuceneChangesSnapshot(source, mapperService, minSeqNo, maxSeqNo, requiredFullRange);
-=======
->>>>>>> 6dd0aa54
+     * @param fromSeqNo         the from seq_no (inclusive) to read
+     * @param toSeqNo           the to seq_no (inclusive) to read
+     * @param requiredFullRange if {@code true} then {@link Translog.Snapshot#next()} will throw {@link IllegalStateException}
+     *                          if any operation between {@code fromSeqNo} and {@code toSeqNo} is missing.
+     *                          This parameter should be only enabled when the entire requesting range is below the global checkpoint.
+     */
+    public Translog.Snapshot newChangesSnapshot(String source, long fromSeqNo, long toSeqNo, boolean requiredFullRange) throws IOException {
+        return getEngine().newChangesSnapshot(source, mapperService, fromSeqNo, toSeqNo, requiredFullRange);
     }
 
     public List<Segment> segments(boolean verbose) {
