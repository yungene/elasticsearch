/*
 * Copyright Elasticsearch B.V. and/or licensed to Elasticsearch B.V. under one
 * or more contributor license agreements. Licensed under the "Elastic License
 * 2.0", the "GNU Affero General Public License v3.0 only", and the "Server Side
 * Public License v 1"; you may not use this file except in compliance with, at
 * your election, the "Elastic License 2.0", the "GNU Affero General Public
 * License v3.0 only", or the "Server Side Public License, v 1".
 */
package org.elasticsearch.action.datastreams;

import org.elasticsearch.action.ActionType;
import org.elasticsearch.action.support.DefaultShardOperationFailedException;
import org.elasticsearch.action.support.IndexComponentSelector;
import org.elasticsearch.action.support.IndicesOptions;
import org.elasticsearch.action.support.broadcast.BroadcastRequest;
import org.elasticsearch.action.support.broadcast.BroadcastResponse;
import org.elasticsearch.cluster.routing.ShardRouting;
import org.elasticsearch.common.io.stream.StreamInput;
import org.elasticsearch.common.io.stream.StreamOutput;
import org.elasticsearch.common.io.stream.Writeable;
import org.elasticsearch.common.unit.ByteSizeValue;
import org.elasticsearch.index.store.StoreStats;
import org.elasticsearch.xcontent.ToXContentObject;
import org.elasticsearch.xcontent.XContentBuilder;

import java.io.IOException;
import java.util.Arrays;
import java.util.List;
import java.util.Objects;

public class DataStreamsStatsAction extends ActionType<DataStreamsStatsAction.Response> {

    public static final DataStreamsStatsAction INSTANCE = new DataStreamsStatsAction();
    public static final String NAME = "indices:monitor/data_stream/stats";

    public DataStreamsStatsAction() {
        super(NAME);
    }

    public static class Request extends BroadcastRequest<Request> {
        public Request() {
            // this mostly doesn't matter since data stream name resolution isn't affected by IndicesOptions much and
            // a data stream's backing indices are retrieved from its metadata, but we need to ensure selectors are configured
            // correctly for this request
            super(
                null,
                IndicesOptions.builder()
                    .concreteTargetOptions(IndicesOptions.ConcreteTargetOptions.ERROR_WHEN_UNAVAILABLE_TARGETS)
                    .wildcardOptions(
                        IndicesOptions.WildcardOptions.builder()
                            .matchOpen(true)
                            .matchClosed(true)
                            .includeHidden(false)
                            .resolveAliases(false)
                            .allowEmptyExpressions(true)
                            .build()
                    )
                    .gatekeeperOptions(
                        IndicesOptions.GatekeeperOptions.builder()
                            .allowAliasToMultipleIndices(true)
                            .allowClosedIndices(true)
                            .ignoreThrottled(false)
                            .allowSelectors(true)
                            .build()
                    )
<<<<<<< HEAD
                    .selectorOptions(
                        IndicesOptions.SelectorOptions.builder()
                            .setDefaultSelectors(IndexComponentSelector.DATA, IndexComponentSelector.FAILURES)
                            .build()
                    )
=======
                    .selectorOptions(IndicesOptions.SelectorOptions.ALL_APPLICABLE)
>>>>>>> 930a99cc
                    .build()
            );
        }

        public Request(StreamInput in) throws IOException {
            super(in);
        }
    }

    public static class Response extends BroadcastResponse {
        private final int dataStreamCount;
        private final int backingIndices;
        private final ByteSizeValue totalStoreSize;
        private final DataStreamStats[] dataStreams;

        public Response(
            int totalShards,
            int successfulShards,
            int failedShards,
            List<DefaultShardOperationFailedException> shardFailures,
            int dataStreamCount,
            int backingIndices,
            ByteSizeValue totalStoreSize,
            DataStreamStats[] dataStreams
        ) {
            super(totalShards, successfulShards, failedShards, shardFailures);
            this.dataStreamCount = dataStreamCount;
            this.backingIndices = backingIndices;
            this.totalStoreSize = totalStoreSize;
            this.dataStreams = dataStreams;
        }

        public Response(StreamInput in) throws IOException {
            super(in);
            this.dataStreamCount = in.readVInt();
            this.backingIndices = in.readVInt();
            this.totalStoreSize = ByteSizeValue.readFrom(in);
            this.dataStreams = in.readArray(DataStreamStats::new, DataStreamStats[]::new);
        }

        @Override
        public void writeTo(StreamOutput out) throws IOException {
            super.writeTo(out);
            out.writeVInt(dataStreamCount);
            out.writeVInt(backingIndices);
            totalStoreSize.writeTo(out);
            out.writeArray(dataStreams);
        }

        @Override
        protected void addCustomXContentFields(XContentBuilder builder, Params params) throws IOException {
            builder.field("data_stream_count", dataStreamCount);
            builder.field("backing_indices", backingIndices);
            builder.humanReadableField("total_store_size_bytes", "total_store_size", totalStoreSize);
            builder.xContentList("data_streams", dataStreams);
        }

        public int getDataStreamCount() {
            return dataStreamCount;
        }

        public int getBackingIndices() {
            return backingIndices;
        }

        public ByteSizeValue getTotalStoreSize() {
            return totalStoreSize;
        }

        public DataStreamStats[] getDataStreams() {
            return dataStreams;
        }

        @Override
        public boolean equals(Object obj) {
            if (this == obj) {
                return true;
            }
            if (obj == null || getClass() != obj.getClass()) {
                return false;
            }
            Response response = (Response) obj;
            return dataStreamCount == response.dataStreamCount
                && backingIndices == response.backingIndices
                && Objects.equals(totalStoreSize, response.totalStoreSize)
                && Arrays.equals(dataStreams, response.dataStreams);
        }

        @Override
        public int hashCode() {
            int result = Objects.hash(dataStreamCount, backingIndices, totalStoreSize);
            result = 31 * result + Arrays.hashCode(dataStreams);
            return result;
        }

        @Override
        public String toString() {
            return "Response{"
                + "dataStreamCount="
                + dataStreamCount
                + ", backingIndices="
                + backingIndices
                + ", totalStoreSize="
                + totalStoreSize
                + ", dataStreams="
                + Arrays.toString(dataStreams)
                + '}';
        }
    }

    public static class DataStreamStats implements ToXContentObject, Writeable {
        private final String dataStream;
        private final int backingIndices;
        private final ByteSizeValue storeSize;
        private final long maximumTimestamp;

        public DataStreamStats(String dataStream, int backingIndices, ByteSizeValue storeSize, long maximumTimestamp) {
            this.dataStream = dataStream;
            this.backingIndices = backingIndices;
            this.storeSize = storeSize;
            this.maximumTimestamp = maximumTimestamp;
        }

        public DataStreamStats(StreamInput in) throws IOException {
            this.dataStream = in.readString();
            this.backingIndices = in.readVInt();
            this.storeSize = ByteSizeValue.readFrom(in);
            this.maximumTimestamp = in.readVLong();
        }

        @Override
        public void writeTo(StreamOutput out) throws IOException {
            out.writeString(dataStream);
            out.writeVInt(backingIndices);
            storeSize.writeTo(out);
            out.writeVLong(maximumTimestamp);
        }

        @Override
        public XContentBuilder toXContent(XContentBuilder builder, Params params) throws IOException {
            builder.startObject();
            builder.field("data_stream", dataStream);
            builder.field("backing_indices", backingIndices);
            builder.humanReadableField("store_size_bytes", "store_size", storeSize);
            builder.field("maximum_timestamp", maximumTimestamp);
            builder.endObject();
            return builder;
        }

        public String getDataStream() {
            return dataStream;
        }

        public int getBackingIndices() {
            return backingIndices;
        }

        public ByteSizeValue getStoreSize() {
            return storeSize;
        }

        public long getMaximumTimestamp() {
            return maximumTimestamp;
        }

        @Override
        public boolean equals(Object obj) {
            if (this == obj) {
                return true;
            }
            if (obj == null || getClass() != obj.getClass()) {
                return false;
            }
            DataStreamStats that = (DataStreamStats) obj;
            return backingIndices == that.backingIndices
                && maximumTimestamp == that.maximumTimestamp
                && Objects.equals(dataStream, that.dataStream)
                && Objects.equals(storeSize, that.storeSize);
        }

        @Override
        public int hashCode() {
            return Objects.hash(dataStream, backingIndices, storeSize, maximumTimestamp);
        }

        @Override
        public String toString() {
            return "DataStreamStats{"
                + "dataStream='"
                + dataStream
                + '\''
                + ", backingIndices="
                + backingIndices
                + ", storeSize="
                + storeSize
                + ", maximumTimestamp="
                + maximumTimestamp
                + '}';
        }
    }

    public static class DataStreamShardStats implements Writeable {
        private final ShardRouting shardRouting;
        private final StoreStats storeStats;
        private final long maxTimestamp;

        public DataStreamShardStats(ShardRouting shardRouting, StoreStats storeStats, long maxTimestamp) {
            this.shardRouting = shardRouting;
            this.storeStats = storeStats;
            this.maxTimestamp = maxTimestamp;
        }

        public DataStreamShardStats(StreamInput in) throws IOException {
            this.shardRouting = new ShardRouting(in);
            this.storeStats = new StoreStats(in);
            this.maxTimestamp = in.readVLong();
        }

        @Override
        public void writeTo(StreamOutput out) throws IOException {
            shardRouting.writeTo(out);
            storeStats.writeTo(out);
            out.writeVLong(maxTimestamp);
        }

        public ShardRouting getShardRouting() {
            return shardRouting;
        }

        public StoreStats getStoreStats() {
            return storeStats;
        }

        public long getMaxTimestamp() {
            return maxTimestamp;
        }
    }

}<|MERGE_RESOLUTION|>--- conflicted
+++ resolved
@@ -63,15 +63,7 @@
                             .allowSelectors(true)
                             .build()
                     )
-<<<<<<< HEAD
-                    .selectorOptions(
-                        IndicesOptions.SelectorOptions.builder()
-                            .setDefaultSelectors(IndexComponentSelector.DATA, IndexComponentSelector.FAILURES)
-                            .build()
-                    )
-=======
                     .selectorOptions(IndicesOptions.SelectorOptions.ALL_APPLICABLE)
->>>>>>> 930a99cc
                     .build()
             );
         }
