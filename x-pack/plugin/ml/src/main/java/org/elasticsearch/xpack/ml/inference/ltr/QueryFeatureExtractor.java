/*
 * Copyright Elasticsearch B.V. and/or licensed to Elasticsearch B.V. under one
 * or more contributor license agreements. Licensed under the Elastic License
 * 2.0; you may not use this file except in compliance with the Elastic License
 * 2.0.
 */

package org.elasticsearch.xpack.ml.inference.ltr;

import org.apache.lucene.index.LeafReaderContext;
import org.apache.lucene.search.DisiWrapper;
import org.apache.lucene.search.DisjunctionDISIApproximation;
import org.apache.lucene.search.Scorer;
import org.apache.lucene.search.Weight;

import java.io.IOException;
import java.util.List;
import java.util.Map;

/**
 * Extracts query features, e.g. _scores, from the provided weights and featureNames.
 * For every document provided, this extractor iterates with the constructed scorers and collects the _score (if matched) for the
 * respective feature name.
 */
public class QueryFeatureExtractor implements FeatureExtractor {
    private final List<String> featureNames;
    private final List<Weight> weights;

    private final DisiPriorityQueue subScorers;
    private DisjunctionDISIApproximation approximation;

    public QueryFeatureExtractor(List<String> featureNames, List<Weight> weights) {
        if (featureNames.size() != weights.size()) {
            throw new IllegalArgumentException("[featureNames] and [weights] must be the same size.");
        }
        this.featureNames = featureNames;
        this.weights = weights;
        this.subScorers = new DisiPriorityQueue(weights.size());
    }

    @Override
    public void setNextReader(LeafReaderContext segmentContext) throws IOException {
<<<<<<< HEAD
        List<DisiWrapper> wrappers = new ArrayList<>(weights.size());
        scorers.clear();
        for (Weight weight : weights) {
=======
        subScorers.clear();
        for (int i = 0; i < weights.size(); i++) {
            var weight = weights.get(i);
>>>>>>> 8fdf44d7
            if (weight == null) {
                continue;
            }
<<<<<<< HEAD
            Scorer scorer = weight.scorer(segmentContext);
            if (scorer != null) {
                wrappers.add(new DisiWrapper(scorer, false));
=======
            var scorerSupplier = weight.scorerSupplier(segmentContext);
            if (scorerSupplier != null) {
                var scorer = scorerSupplier.get(0L);
                if (scorer != null) {
                    subScorers.add(new FeatureDisiWrapper(scorer, featureNames.get(i)));
                }
>>>>>>> 8fdf44d7
            }
        }
<<<<<<< HEAD

        rankerIterator = wrappers.size() > 0 ? new DisjunctionDISIApproximation(wrappers, Long.MAX_VALUE) : null;
=======
        approximation = subScorers.size() > 0 ? new DisjunctionDISIApproximation(subScorers) : null;
>>>>>>> 8fdf44d7
    }

    @Override
    public void addFeatures(Map<String, Object> featureMap, int docId) throws IOException {
        if (approximation == null || approximation.docID() > docId) {
            return;
        }
        if (approximation.docID() < docId) {
            approximation.advance(docId);
        }
        if (approximation.docID() != docId) {
            return;
        }
        var w = (FeatureDisiWrapper) subScorers.topList();
        for (; w != null; w = (FeatureDisiWrapper) w.next) {
            if (w.twoPhaseView == null || w.twoPhaseView.matches()) {
                featureMap.put(w.featureName, w.scorable.score());
            }
        }
    }

    @Override
    public List<String> featureNames() {
        return featureNames;
    }

    private static class FeatureDisiWrapper extends DisiWrapper {
        final String featureName;

        FeatureDisiWrapper(Scorer scorer, String featureName) {
            super(scorer, false);
            this.featureName = featureName;
        }
    }
}<|MERGE_RESOLUTION|>--- conflicted
+++ resolved
@@ -8,12 +8,15 @@
 package org.elasticsearch.xpack.ml.inference.ltr;
 
 import org.apache.lucene.index.LeafReaderContext;
+import org.apache.lucene.search.DisiPriorityQueue;
 import org.apache.lucene.search.DisiWrapper;
 import org.apache.lucene.search.DisjunctionDISIApproximation;
 import org.apache.lucene.search.Scorer;
 import org.apache.lucene.search.Weight;
 
 import java.io.IOException;
+import java.util.ArrayList;
+import java.util.Collection;
 import java.util.List;
 import java.util.Map;
 
@@ -35,43 +38,29 @@
         }
         this.featureNames = featureNames;
         this.weights = weights;
-        this.subScorers = new DisiPriorityQueue(weights.size());
+        this.subScorers = DisiPriorityQueue.ofMaxSize(weights.size());
     }
 
     @Override
     public void setNextReader(LeafReaderContext segmentContext) throws IOException {
-<<<<<<< HEAD
-        List<DisiWrapper> wrappers = new ArrayList<>(weights.size());
-        scorers.clear();
-        for (Weight weight : weights) {
-=======
+        Collection<FeatureDisiWrapper> disiWrappers = new ArrayList<>();
         subScorers.clear();
         for (int i = 0; i < weights.size(); i++) {
             var weight = weights.get(i);
->>>>>>> 8fdf44d7
             if (weight == null) {
                 continue;
             }
-<<<<<<< HEAD
-            Scorer scorer = weight.scorer(segmentContext);
-            if (scorer != null) {
-                wrappers.add(new DisiWrapper(scorer, false));
-=======
             var scorerSupplier = weight.scorerSupplier(segmentContext);
             if (scorerSupplier != null) {
                 var scorer = scorerSupplier.get(0L);
                 if (scorer != null) {
-                    subScorers.add(new FeatureDisiWrapper(scorer, featureNames.get(i)));
+                    FeatureDisiWrapper featureDisiWrapper = new FeatureDisiWrapper(scorer, featureNames.get(i));
+                    subScorers.add(featureDisiWrapper);
+                    disiWrappers.add(featureDisiWrapper);
                 }
->>>>>>> 8fdf44d7
             }
         }
-<<<<<<< HEAD
-
-        rankerIterator = wrappers.size() > 0 ? new DisjunctionDISIApproximation(wrappers, Long.MAX_VALUE) : null;
-=======
-        approximation = subScorers.size() > 0 ? new DisjunctionDISIApproximation(subScorers) : null;
->>>>>>> 8fdf44d7
+        approximation = subScorers.size() > 0 ? new DisjunctionDISIApproximation(disiWrappers, Long.MAX_VALUE) : null;
     }
 
     @Override
