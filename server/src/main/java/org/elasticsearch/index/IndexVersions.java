/*
 * Copyright Elasticsearch B.V. and/or licensed to Elasticsearch B.V. under one
 * or more contributor license agreements. Licensed under the "Elastic License
 * 2.0", the "GNU Affero General Public License v3.0 only", and the "Server Side
 * Public License v 1"; you may not use this file except in compliance with, at
 * your election, the "Elastic License 2.0", the "GNU Affero General Public
 * License v3.0 only", or the "Server Side Public License, v 1".
 */

package org.elasticsearch.index;

import org.apache.lucene.util.Version;
import org.elasticsearch.ReleaseVersions;
import org.elasticsearch.core.Assertions;

import java.lang.reflect.Field;
import java.text.ParseException;
import java.util.Collection;
import java.util.Collections;
import java.util.HashMap;
import java.util.Map;
import java.util.NavigableMap;
import java.util.Set;
import java.util.TreeMap;
import java.util.TreeSet;
import java.util.function.IntFunction;

@SuppressWarnings("deprecation")
public class IndexVersions {

    /*
     * NOTE: IntelliJ lies!
     * This map is used during class construction, referenced by the registerIndexVersion method.
     * When all the index version constants have been registered, the map is cleared & never touched again.
     */
    @SuppressWarnings("UnusedAssignment")
    static TreeSet<Integer> IDS = new TreeSet<>();

    private static IndexVersion def(int id, Version luceneVersion) {
        if (IDS == null) throw new IllegalStateException("The IDS map needs to be present to call this method");

        if (IDS.add(id) == false) {
            throw new IllegalArgumentException("Version id " + id + " defined twice");
        }
        if (id < IDS.last()) {
            throw new IllegalArgumentException("Version id " + id + " is not defined in the right location. Keep constants sorted");
        }
        return new IndexVersion(id, luceneVersion);
    }

    // TODO: this is just a hack to allow to keep the V7 IndexVersion constants, during compilation. Remove
    private static Version parseUnchecked(String version) {
        try {
            return Version.parse(version);
        } catch (ParseException e) {
            throw new RuntimeException(e);
        }
    }

    public static final IndexVersion ZERO = def(0, Version.LATEST);

    public static final IndexVersion V_7_0_0 = def(7_00_00_99, parseUnchecked("8.0.0"));
    public static final IndexVersion V_7_1_0 = def(7_01_00_99, parseUnchecked("8.0.0"));
    public static final IndexVersion V_7_2_0 = def(7_02_00_99, parseUnchecked("8.0.0"));
    public static final IndexVersion V_7_2_1 = def(7_02_01_99, parseUnchecked("8.0.0"));
    public static final IndexVersion V_7_3_0 = def(7_03_00_99, parseUnchecked("8.1.0"));
    public static final IndexVersion V_7_4_0 = def(7_04_00_99, parseUnchecked("8.2.0"));
    public static final IndexVersion V_7_5_0 = def(7_05_00_99, parseUnchecked("8.3.0"));
    public static final IndexVersion V_7_5_2 = def(7_05_02_99, parseUnchecked("8.3.0"));
    public static final IndexVersion V_7_6_0 = def(7_06_00_99, parseUnchecked("8.4.0"));
    public static final IndexVersion V_7_7_0 = def(7_07_00_99, parseUnchecked("8.5.1"));
    public static final IndexVersion V_7_8_0 = def(7_08_00_99, parseUnchecked("8.5.1"));
    public static final IndexVersion V_7_9_0 = def(7_09_00_99, parseUnchecked("8.6.0"));
    public static final IndexVersion V_7_10_0 = def(7_10_00_99, parseUnchecked("8.7.0"));
    public static final IndexVersion V_7_11_0 = def(7_11_00_99, parseUnchecked("8.7.0"));
    public static final IndexVersion V_7_12_0 = def(7_12_00_99, parseUnchecked("8.8.0"));
    public static final IndexVersion V_7_13_0 = def(7_13_00_99, parseUnchecked("8.8.2"));
    public static final IndexVersion V_7_14_0 = def(7_14_00_99, parseUnchecked("8.9.0"));
    public static final IndexVersion V_7_15_0 = def(7_15_00_99, parseUnchecked("8.9.0"));
    public static final IndexVersion V_7_16_0 = def(7_16_00_99, parseUnchecked("8.10.1"));
    public static final IndexVersion V_7_17_0 = def(7_17_00_99, parseUnchecked("8.11.1"));
    public static final IndexVersion V_8_0_0 = def(8_00_00_99, Version.LUCENE_9_0_0);
    public static final IndexVersion V_8_1_0 = def(8_01_00_99, Version.LUCENE_9_0_0);
    public static final IndexVersion V_8_2_0 = def(8_02_00_99, Version.LUCENE_9_1_0);
    public static final IndexVersion V_8_3_0 = def(8_03_00_99, Version.LUCENE_9_2_0);
    public static final IndexVersion V_8_4_0 = def(8_04_00_99, Version.LUCENE_9_3_0);
    public static final IndexVersion V_8_5_0 = def(8_05_00_99, Version.LUCENE_9_4_1);
    public static final IndexVersion V_8_6_0 = def(8_06_00_99, Version.LUCENE_9_4_2);
    public static final IndexVersion V_8_7_0 = def(8_07_00_99, Version.LUCENE_9_5_0);
    public static final IndexVersion V_8_8_0 = def(8_08_00_99, Version.LUCENE_9_6_0);
    public static final IndexVersion V_8_8_2 = def(8_08_02_99, Version.LUCENE_9_6_0);
    public static final IndexVersion V_8_9_0 = def(8_09_00_99, Version.LUCENE_9_7_0);
    public static final IndexVersion V_8_9_1 = def(8_09_01_99, Version.LUCENE_9_7_0);
    public static final IndexVersion V_8_10_0 = def(8_10_00_99, Version.LUCENE_9_7_0);
    /*
     * READ THE COMMENT BELOW THIS BLOCK OF DECLARATIONS BEFORE ADDING NEW INDEX VERSIONS
     * Detached index versions added below here.
     */
    public static final IndexVersion FIRST_DETACHED_INDEX_VERSION = def(8_500_000, Version.LUCENE_9_7_0);
    public static final IndexVersion NEW_SPARSE_VECTOR = def(8_500_001, Version.LUCENE_9_7_0);
    public static final IndexVersion SPARSE_VECTOR_IN_FIELD_NAMES_SUPPORT = def(8_500_002, Version.LUCENE_9_7_0);
    public static final IndexVersion UPGRADE_LUCENE_9_8 = def(8_500_003, Version.LUCENE_9_8_0);
    public static final IndexVersion ES_VERSION_8_12 = def(8_500_004, Version.LUCENE_9_8_0);
    public static final IndexVersion NORMALIZED_VECTOR_COSINE = def(8_500_005, Version.LUCENE_9_8_0);
    public static final IndexVersion UPGRADE_LUCENE_9_9 = def(8_500_006, Version.LUCENE_9_9_0);
    public static final IndexVersion NORI_DUPLICATES = def(8_500_007, Version.LUCENE_9_9_0);
    public static final IndexVersion UPGRADE_LUCENE_9_9_1 = def(8_500_008, Version.LUCENE_9_9_1);
    public static final IndexVersion ES_VERSION_8_12_1 = def(8_500_009, Version.LUCENE_9_9_1);
    public static final IndexVersion UPGRADE_8_12_1_LUCENE_9_9_2 = def(8_500_010, Version.LUCENE_9_9_2);
    public static final IndexVersion NEW_INDEXVERSION_FORMAT = def(8_501_00_0, Version.LUCENE_9_9_1);
    public static final IndexVersion UPGRADE_LUCENE_9_9_2 = def(8_502_00_0, Version.LUCENE_9_9_2);
    public static final IndexVersion TIME_SERIES_ID_HASHING = def(8_502_00_1, Version.LUCENE_9_9_2);
    public static final IndexVersion UPGRADE_TO_LUCENE_9_10 = def(8_503_00_0, Version.LUCENE_9_10_0);
    public static final IndexVersion TIME_SERIES_ROUTING_HASH_IN_ID = def(8_504_00_0, Version.LUCENE_9_10_0);
    public static final IndexVersion DEFAULT_DENSE_VECTOR_TO_INT8_HNSW = def(8_505_00_0, Version.LUCENE_9_10_0);
    public static final IndexVersion DOC_VALUES_FOR_IGNORED_META_FIELD = def(8_505_00_1, Version.LUCENE_9_10_0);
    public static final IndexVersion SOURCE_MAPPER_LOSSY_PARAMS_CHECK = def(8_506_00_0, Version.LUCENE_9_10_0);
    public static final IndexVersion SEMANTIC_TEXT_FIELD_TYPE = def(8_507_00_0, Version.LUCENE_9_10_0);
    public static final IndexVersion UPGRADE_TO_LUCENE_9_11 = def(8_508_00_0, Version.LUCENE_9_11_0);
    public static final IndexVersion UNIQUE_TOKEN_FILTER_POS_FIX = def(8_509_00_0, Version.LUCENE_9_11_0);
    public static final IndexVersion ADD_SECURITY_MIGRATION = def(8_510_00_0, Version.LUCENE_9_11_0);
    public static final IndexVersion UPGRADE_TO_LUCENE_9_11_1 = def(8_511_00_0, Version.LUCENE_9_11_1);
    public static final IndexVersion INDEX_SORTING_ON_NESTED = def(8_512_00_0, Version.LUCENE_9_11_1);
    public static final IndexVersion LENIENT_UPDATEABLE_SYNONYMS = def(8_513_00_0, Version.LUCENE_9_11_1);
    public static final IndexVersion ENABLE_IGNORE_MALFORMED_LOGSDB = def(8_514_00_0, Version.LUCENE_9_11_1);
    public static final IndexVersion MERGE_ON_RECOVERY_VERSION = def(8_515_00_0, Version.LUCENE_9_11_1);
    public static final IndexVersion UPGRADE_TO_LUCENE_9_12 = def(8_516_00_0, Version.LUCENE_9_12_0);
    public static final IndexVersion ENABLE_IGNORE_ABOVE_LOGSDB = def(8_517_00_0, Version.LUCENE_9_12_0);
    public static final IndexVersion ADD_ROLE_MAPPING_CLEANUP_MIGRATION = def(8_518_00_0, Version.LUCENE_9_12_0);
    public static final IndexVersion LOGSDB_DEFAULT_IGNORE_DYNAMIC_BEYOND_LIMIT_BACKPORT = def(8_519_00_0, Version.LUCENE_9_12_0);
    public static final IndexVersion TIME_BASED_K_ORDERED_DOC_ID_BACKPORT = def(8_520_00_0, Version.LUCENE_9_12_0);
    public static final IndexVersion V8_DEPRECATE_SOURCE_MODE_MAPPER = def(8_521_00_0, Version.LUCENE_9_12_0);
    public static final IndexVersion USE_SYNTHETIC_SOURCE_FOR_RECOVERY_BACKPORT = def(8_522_00_0, Version.LUCENE_9_12_0);
    public static final IndexVersion UPGRADE_TO_LUCENE_9_12_1 = def(8_523_00_0, parseUnchecked("9.12.1"));
    public static final IndexVersion INFERENCE_METADATA_FIELDS_BACKPORT = def(8_524_00_0, parseUnchecked("9.12.1"));
    public static final IndexVersion LOGSB_OPTIONAL_SORTING_ON_HOST_NAME_BACKPORT = def(8_525_00_0, parseUnchecked("9.12.1"));
    public static final IndexVersion USE_SYNTHETIC_SOURCE_FOR_RECOVERY_BY_DEFAULT_BACKPORT = def(8_526_0_00, parseUnchecked("9.12.1"));
<<<<<<< HEAD
    public static final IndexVersion UPGRADE_TO_LUCENE_10_0_0 = def(9_000_00_0, Version.LUCENE_10_0_0);
    public static final IndexVersion LOGSDB_DEFAULT_IGNORE_DYNAMIC_BEYOND_LIMIT = def(9_001_00_0, Version.LUCENE_10_0_0);
    public static final IndexVersion TIME_BASED_K_ORDERED_DOC_ID = def(9_002_00_0, Version.LUCENE_10_0_0);
    public static final IndexVersion DEPRECATE_SOURCE_MODE_MAPPER = def(9_003_00_0, Version.LUCENE_10_0_0);
    public static final IndexVersion USE_SYNTHETIC_SOURCE_FOR_RECOVERY = def(9_004_00_0, Version.LUCENE_10_0_0);
    public static final IndexVersion INFERENCE_METADATA_FIELDS = def(9_005_00_0, Version.LUCENE_10_0_0);
    public static final IndexVersion LOGSB_OPTIONAL_SORTING_ON_HOST_NAME = def(9_006_00_0, Version.LUCENE_10_0_0);
    public static final IndexVersion SOURCE_MAPPER_MODE_ATTRIBUTE_NOOP = def(9_007_00_0, Version.LUCENE_10_0_0);
    public static final IndexVersion HOSTNAME_DOC_VALUES_SPARSE_INDEX = def(9_008_0_00, Version.LUCENE_10_0_0);
    public static final IndexVersion UPGRADE_TO_LUCENE_10_1_0 = def(9_009_0_00, Version.LUCENE_10_1_0);
    public static final IndexVersion USE_SYNTHETIC_SOURCE_FOR_RECOVERY_BY_DEFAULT = def(9_010_00_0, Version.LUCENE_10_1_0);
    public static final IndexVersion UPGRADE_TO_LUCENE_10_2_0 = def(9_011_00_0, Version.LUCENE_10_2_0);

=======
    public static final IndexVersion SYNTHETIC_SOURCE_STORE_ARRAYS_NATIVELY_KEYWORD_BACKPORT_8_X = def(8_527_0_00, Version.LUCENE_9_12_1);
    public static final IndexVersion UPGRADE_TO_LUCENE_10_0_0 = def(9_000_0_00, Version.LUCENE_10_0_0);
    public static final IndexVersion LOGSDB_DEFAULT_IGNORE_DYNAMIC_BEYOND_LIMIT = def(9_001_0_00, Version.LUCENE_10_0_0);
    public static final IndexVersion TIME_BASED_K_ORDERED_DOC_ID = def(9_002_0_00, Version.LUCENE_10_0_0);
    public static final IndexVersion DEPRECATE_SOURCE_MODE_MAPPER = def(9_003_0_00, Version.LUCENE_10_0_0);
    public static final IndexVersion USE_SYNTHETIC_SOURCE_FOR_RECOVERY = def(9_004_0_00, Version.LUCENE_10_0_0);
    public static final IndexVersion INFERENCE_METADATA_FIELDS = def(9_005_0_00, Version.LUCENE_10_0_0);
    public static final IndexVersion LOGSB_OPTIONAL_SORTING_ON_HOST_NAME = def(9_006_0_00, Version.LUCENE_10_0_0);
    public static final IndexVersion SOURCE_MAPPER_MODE_ATTRIBUTE_NOOP = def(9_007_0_00, Version.LUCENE_10_0_0);
    public static final IndexVersion HOSTNAME_DOC_VALUES_SPARSE_INDEX = def(9_008_0_00, Version.LUCENE_10_0_0);
    public static final IndexVersion UPGRADE_TO_LUCENE_10_1_0 = def(9_009_0_00, Version.LUCENE_10_1_0);
    public static final IndexVersion USE_SYNTHETIC_SOURCE_FOR_RECOVERY_BY_DEFAULT = def(9_010_00_0, Version.LUCENE_10_1_0);
    public static final IndexVersion TIMESTAMP_DOC_VALUES_SPARSE_INDEX = def(9_011_0_00, Version.LUCENE_10_1_0);
    public static final IndexVersion TIME_SERIES_ID_DOC_VALUES_SPARSE_INDEX = def(9_012_0_00, Version.LUCENE_10_1_0);
    public static final IndexVersion SYNTHETIC_SOURCE_STORE_ARRAYS_NATIVELY_KEYWORD = def(9_013_0_00, Version.LUCENE_10_1_0);
    public static final IndexVersion SYNTHETIC_SOURCE_STORE_ARRAYS_NATIVELY_IP = def(9_014_0_00, Version.LUCENE_10_1_0);
    public static final IndexVersion ADD_RESCORE_PARAMS_TO_QUANTIZED_VECTORS = def(9_015_0_00, Version.LUCENE_10_1_0);
    public static final IndexVersion SYNTHETIC_SOURCE_STORE_ARRAYS_NATIVELY_NUMBER = def(9_016_0_00, Version.LUCENE_10_1_0);
>>>>>>> 8fdf44d7
    /*
     * STOP! READ THIS FIRST! No, really,
     *        ____ _____ ___  ____  _        ____  _____    _    ____    _____ _   _ ___ ____    _____ ___ ____  ____ _____ _
     *       / ___|_   _/ _ \|  _ \| |      |  _ \| ____|  / \  |  _ \  |_   _| | | |_ _/ ___|  |  ___|_ _|  _ \/ ___|_   _| |
     *       \___ \ | || | | | |_) | |      | |_) |  _|   / _ \ | | | |   | | | |_| || |\___ \  | |_   | || |_) \___ \ | | | |
     *        ___) || || |_| |  __/|_|      |  _ <| |___ / ___ \| |_| |   | | |  _  || | ___) | |  _|  | ||  _ < ___) || | |_|
     *       |____/ |_| \___/|_|   (_)      |_| \_\_____/_/   \_\____/    |_| |_| |_|___|____/  |_|   |___|_| \_\____/ |_| (_)
     *
     * A new index version should be added EVERY TIME a change is made to index metadata or data storage.
     * Each index version should only be used in a single merged commit (apart from the BwC versions copied from o.e.Version, ≤V_8_11_0).
     *
     * ADDING AN INDEX VERSION
     * To add a new index version, add a new constant at the bottom of the list, above this comment. Don't add other lines,
     * comments, etc. The version id has the following layout:
     *
     * M_NNN_S_PP
     *
     * M - The major version of Elasticsearch
     * NNN - The server version part
     * S - The subsidiary version part. It should always be 0 here, it is only used in subsidiary repositories.
     * PP - The patch version part
     *
     * To determine the id of the next IndexVersion constant, do the following:
     * - Use the same major version, unless bumping majors
     * - Bump the server version part by 1, unless creating a patch version
     * - Leave the subsidiary part as 0
     * - Bump the patch part if creating a patch version
     *
     * If a patch version is created, it should be placed sorted among the other existing constants.
     *
     * REVERTING AN INDEX VERSION
     *
     * If you revert a commit with an index version change, you MUST ensure there is a NEW index version representing the reverted
     * change. DO NOT let the index version go backwards, it must ALWAYS be incremented.
     *
     * DETERMINING INDEX VERSIONS FROM GIT HISTORY
     *
     * If your git checkout has the expected minor-version-numbered branches and the expected release-version tags then you can find the
     * index versions known by a particular release ...
     *
     *     git show v8.12.0:server/src/main/java/org/elasticsearch/index/IndexVersions.java | grep '= def'
     *
     * ... or by a particular branch ...
     *
     *     git show 8.12:server/src/main/java/org/elasticsearch/index/IndexVersions.java | grep '= def'
     *
     * ... and you can see which versions were added in between two versions too ...
     *
     *     git diff v8.12.0..main -- server/src/main/java/org/elasticsearch/index/IndexVersions.java
     *
     * In branches 8.7-8.11 see server/src/main/java/org/elasticsearch/index/IndexVersion.java for the equivalent definitions.
     */

    public static final IndexVersion MINIMUM_COMPATIBLE = V_8_0_0;
    public static final IndexVersion MINIMUM_READONLY_COMPATIBLE = V_7_0_0;

    static final NavigableMap<Integer, IndexVersion> VERSION_IDS = getAllVersionIds(IndexVersions.class);
    static final IndexVersion LATEST_DEFINED;
    static {
        LATEST_DEFINED = VERSION_IDS.lastEntry().getValue();

        // see comment on IDS field
        // now we're registered the index versions, we can clear the map
        IDS = null;
    }

    static NavigableMap<Integer, IndexVersion> getAllVersionIds(Class<?> cls) {
        Map<Integer, String> versionIdFields = new HashMap<>();
        NavigableMap<Integer, IndexVersion> builder = new TreeMap<>();

        Set<String> ignore = Set.of("ZERO", "MINIMUM_COMPATIBLE", "MINIMUM_READONLY_COMPATIBLE");

        for (Field declaredField : cls.getFields()) {
            if (declaredField.getType().equals(IndexVersion.class)) {
                String fieldName = declaredField.getName();
                if (ignore.contains(fieldName)) {
                    continue;
                }

                IndexVersion version;
                try {
                    version = (IndexVersion) declaredField.get(null);
                } catch (IllegalAccessException e) {
                    throw new AssertionError(e);
                }
                builder.put(version.id(), version);

                if (Assertions.ENABLED) {
                    // check the version number is unique
                    var sameVersionNumber = versionIdFields.put(version.id(), fieldName);
                    assert sameVersionNumber == null
                        : "Versions ["
                            + sameVersionNumber
                            + "] and ["
                            + fieldName
                            + "] have the same version number ["
                            + version.id()
                            + "]. Each IndexVersion should have a different version number";
                }
            }
        }

        return Collections.unmodifiableNavigableMap(builder);
    }

    static Collection<IndexVersion> getAllVersions() {
        return VERSION_IDS.values();
    }

    static final IntFunction<String> VERSION_LOOKUP = ReleaseVersions.generateVersionsLookup(IndexVersions.class, LATEST_DEFINED.id());

    // no instance
    private IndexVersions() {}
}<|MERGE_RESOLUTION|>--- conflicted
+++ resolved
@@ -135,7 +135,8 @@
     public static final IndexVersion INFERENCE_METADATA_FIELDS_BACKPORT = def(8_524_00_0, parseUnchecked("9.12.1"));
     public static final IndexVersion LOGSB_OPTIONAL_SORTING_ON_HOST_NAME_BACKPORT = def(8_525_00_0, parseUnchecked("9.12.1"));
     public static final IndexVersion USE_SYNTHETIC_SOURCE_FOR_RECOVERY_BY_DEFAULT_BACKPORT = def(8_526_0_00, parseUnchecked("9.12.1"));
-<<<<<<< HEAD
+    public static final IndexVersion SYNTHETIC_SOURCE_STORE_ARRAYS_NATIVELY_KEYWORD_BACKPORT_8_X = def(8_527_0_00, Version.LUCENE_9_12_1);
+
     public static final IndexVersion UPGRADE_TO_LUCENE_10_0_0 = def(9_000_00_0, Version.LUCENE_10_0_0);
     public static final IndexVersion LOGSDB_DEFAULT_IGNORE_DYNAMIC_BEYOND_LIMIT = def(9_001_00_0, Version.LUCENE_10_0_0);
     public static final IndexVersion TIME_BASED_K_ORDERED_DOC_ID = def(9_002_00_0, Version.LUCENE_10_0_0);
@@ -147,28 +148,15 @@
     public static final IndexVersion HOSTNAME_DOC_VALUES_SPARSE_INDEX = def(9_008_0_00, Version.LUCENE_10_0_0);
     public static final IndexVersion UPGRADE_TO_LUCENE_10_1_0 = def(9_009_0_00, Version.LUCENE_10_1_0);
     public static final IndexVersion USE_SYNTHETIC_SOURCE_FOR_RECOVERY_BY_DEFAULT = def(9_010_00_0, Version.LUCENE_10_1_0);
-    public static final IndexVersion UPGRADE_TO_LUCENE_10_2_0 = def(9_011_00_0, Version.LUCENE_10_2_0);
-
-=======
-    public static final IndexVersion SYNTHETIC_SOURCE_STORE_ARRAYS_NATIVELY_KEYWORD_BACKPORT_8_X = def(8_527_0_00, Version.LUCENE_9_12_1);
-    public static final IndexVersion UPGRADE_TO_LUCENE_10_0_0 = def(9_000_0_00, Version.LUCENE_10_0_0);
-    public static final IndexVersion LOGSDB_DEFAULT_IGNORE_DYNAMIC_BEYOND_LIMIT = def(9_001_0_00, Version.LUCENE_10_0_0);
-    public static final IndexVersion TIME_BASED_K_ORDERED_DOC_ID = def(9_002_0_00, Version.LUCENE_10_0_0);
-    public static final IndexVersion DEPRECATE_SOURCE_MODE_MAPPER = def(9_003_0_00, Version.LUCENE_10_0_0);
-    public static final IndexVersion USE_SYNTHETIC_SOURCE_FOR_RECOVERY = def(9_004_0_00, Version.LUCENE_10_0_0);
-    public static final IndexVersion INFERENCE_METADATA_FIELDS = def(9_005_0_00, Version.LUCENE_10_0_0);
-    public static final IndexVersion LOGSB_OPTIONAL_SORTING_ON_HOST_NAME = def(9_006_0_00, Version.LUCENE_10_0_0);
-    public static final IndexVersion SOURCE_MAPPER_MODE_ATTRIBUTE_NOOP = def(9_007_0_00, Version.LUCENE_10_0_0);
-    public static final IndexVersion HOSTNAME_DOC_VALUES_SPARSE_INDEX = def(9_008_0_00, Version.LUCENE_10_0_0);
-    public static final IndexVersion UPGRADE_TO_LUCENE_10_1_0 = def(9_009_0_00, Version.LUCENE_10_1_0);
-    public static final IndexVersion USE_SYNTHETIC_SOURCE_FOR_RECOVERY_BY_DEFAULT = def(9_010_00_0, Version.LUCENE_10_1_0);
     public static final IndexVersion TIMESTAMP_DOC_VALUES_SPARSE_INDEX = def(9_011_0_00, Version.LUCENE_10_1_0);
     public static final IndexVersion TIME_SERIES_ID_DOC_VALUES_SPARSE_INDEX = def(9_012_0_00, Version.LUCENE_10_1_0);
     public static final IndexVersion SYNTHETIC_SOURCE_STORE_ARRAYS_NATIVELY_KEYWORD = def(9_013_0_00, Version.LUCENE_10_1_0);
     public static final IndexVersion SYNTHETIC_SOURCE_STORE_ARRAYS_NATIVELY_IP = def(9_014_0_00, Version.LUCENE_10_1_0);
     public static final IndexVersion ADD_RESCORE_PARAMS_TO_QUANTIZED_VECTORS = def(9_015_0_00, Version.LUCENE_10_1_0);
     public static final IndexVersion SYNTHETIC_SOURCE_STORE_ARRAYS_NATIVELY_NUMBER = def(9_016_0_00, Version.LUCENE_10_1_0);
->>>>>>> 8fdf44d7
+
+    public static final IndexVersion UPGRADE_TO_LUCENE_10_2_0 = def(9_017_00_0, Version.LUCENE_10_2_0);
+
     /*
      * STOP! READ THIS FIRST! No, really,
      *        ____ _____ ___  ____  _        ____  _____    _    ____    _____ _   _ ___ ____    _____ ___ ____  ____ _____ _
