--- conflicted
+++ resolved
@@ -83,19 +83,8 @@
         reindexClient.execute(GetDataStreamAction.INSTANCE, request, ActionListener.wrap(response -> {
             List<GetDataStreamAction.Response.DataStreamInfo> dataStreamInfos = response.getDataStreams();
             if (dataStreamInfos.size() == 1) {
-<<<<<<< HEAD
-                List<Index> indices = dataStreamInfos.getFirst().getDataStream().getIndices();
-                List<Index> indicesToBeReindexed = indices.stream()
-                    .filter(getOldIndexVersionPredicate(clusterService.state().metadata().getProject()))
-                    .toList();
-                reindexDataStreamTask.setPendingIndicesCount(indicesToBeReindexed.size());
-                for (Index index : indicesToBeReindexed) {
-                    reindexDataStreamTask.incrementInProgressIndicesCount(index.getName());
-                    // TODO This is just a placeholder. This is where the real data stream reindex logic will go
-                    reindexDataStreamTask.reindexSucceeded(index.getName());
-=======
                 DataStream dataStream = dataStreamInfos.getFirst().getDataStream();
-                if (getOldIndexVersionPredicate(clusterService.state().metadata()).test(dataStream.getWriteIndex())) {
+                if (getOldIndexVersionPredicate(clusterService.state().metadata().getProject()).test(dataStream.getWriteIndex())) {
                     reindexClient.execute(
                         RolloverAction.INSTANCE,
                         new RolloverRequest(sourceDataStream, null),
@@ -106,7 +95,6 @@
                     );
                 } else {
                     reindexIndices(dataStream, reindexDataStreamTask, reindexClient, sourceDataStream);
->>>>>>> 547c7800
                 }
             } else {
                 completeFailedPersistentTask(reindexDataStreamTask, new ElasticsearchException("data stream does not exist"));
@@ -121,7 +109,9 @@
         String sourceDataStream
     ) {
         List<Index> indices = dataStream.getIndices();
-        List<Index> indicesToBeReindexed = indices.stream().filter(getOldIndexVersionPredicate(clusterService.state().metadata())).toList();
+        List<Index> indicesToBeReindexed = indices.stream()
+            .filter(getOldIndexVersionPredicate(clusterService.state().metadata().getProject()))
+            .toList();
         reindexDataStreamTask.setPendingIndicesCount(indicesToBeReindexed.size());
         // The CountDownActionListener is 1 more than the number of indices so that the count is not 0 if we have no indices
         CountDownActionListener listener = new CountDownActionListener(indicesToBeReindexed.size() + 1, ActionListener.wrap(response1 -> {
