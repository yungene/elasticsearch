--- conflicted
+++ resolved
@@ -15,7 +15,6 @@
 import org.apache.lucene.index.TermStates;
 import org.apache.lucene.search.DocIdSetIterator;
 import org.apache.lucene.search.IndexSearcher;
-import org.apache.lucene.util.IOSupplier;
 import org.elasticsearch.common.util.CachedSupplier;
 import org.elasticsearch.features.NodeFeature;
 import org.elasticsearch.search.internal.ContextIndexSearcher;
@@ -208,31 +207,7 @@
             PostingsEnum[] postings = new PostingsEnum[terms.length];
 
             for (int i = 0; i < terms.length; i++) {
-<<<<<<< HEAD
-                TermStates termStates = contexts[i];
-                if (termStates.docFreq() == 0) {
-                    postings[i] = null;
-                    continue;
-                }
-
-                IOSupplier<TermState> stateSupplier = termStates.get(leafReaderContext);
-                if (stateSupplier == null) {
-                    postings[i] = null;
-                    continue;
-                }
-                TermState state = stateSupplier.get();
-                if (state == null) {
-                    postings[i] = null;
-                    continue;
-                }
-
-                TermsEnum termsEnum = leafReaderContext.reader().terms(terms[i].field()).iterator();
-                termsEnum.seekExact(terms[i].bytes(), state);
-
-                postings[i] = termsEnum.postings(null, PostingsEnum.ALL);
-=======
                 postings[i] = leafReaderContext.reader().postings(terms[i], PostingsEnum.POSITIONS);
->>>>>>> 0c02c2b6
             }
 
             return postings;
