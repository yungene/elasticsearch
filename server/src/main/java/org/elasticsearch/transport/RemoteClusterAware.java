/*
 * Copyright Elasticsearch B.V. and/or licensed to Elasticsearch B.V. under one
 * or more contributor license agreements. Licensed under the "Elastic License
 * 2.0", the "GNU Affero General Public License v3.0 only", and the "Server Side
 * Public License v 1"; you may not use this file except in compliance with, at
 * your election, the "Elastic License 2.0", the "GNU Affero General Public
 * License v3.0 only", or the "Server Side Public License, v 1".
 */

package org.elasticsearch.transport;

import org.elasticsearch.cluster.metadata.ClusterNameExpressionResolver;
import org.elasticsearch.cluster.metadata.IndexNameExpressionResolver;
import org.elasticsearch.cluster.node.DiscoveryNode;
import org.elasticsearch.common.settings.ClusterSettings;
import org.elasticsearch.common.settings.Setting;
import org.elasticsearch.common.settings.Settings;
import org.elasticsearch.core.Strings;
import org.elasticsearch.core.Tuple;
import org.elasticsearch.node.Node;

import java.util.ArrayList;
import java.util.HashMap;
import java.util.HashSet;
import java.util.List;
import java.util.Map;
import java.util.Set;
import java.util.stream.Collectors;

/**
 * Base class for all services and components that need up-to-date information about the registered remote clusters
 */
public abstract class RemoteClusterAware {
    public static final char REMOTE_CLUSTER_INDEX_SEPARATOR = ':';
    public static final String LOCAL_CLUSTER_GROUP_KEY = "";

    protected final Settings settings;
    private final String nodeName;
    private final boolean isRemoteClusterClientEnabled;

    /**
     * Creates a new {@link RemoteClusterAware} instance
     * @param settings the nodes level settings
     */
    protected RemoteClusterAware(Settings settings) {
        this.settings = settings;
        this.nodeName = Node.NODE_NAME_SETTING.get(settings);
        this.isRemoteClusterClientEnabled = DiscoveryNode.isRemoteClusterClient(settings);
    }

    /**
     * Returns remote clusters that are enabled in these settings
     */
    protected static Set<String> getEnabledRemoteClusters(final Settings settings) {
        return RemoteConnectionStrategy.getRemoteClusters(settings);
    }

    /**
     * Check whether the index expression represents remote index or not.
     * The index name is assumed to be individual index (no commas) but can contain `-`, wildcards,
     * datemath, remote cluster name and any other syntax permissible in index expression component.
     */
    public static boolean isRemoteIndexName(String indexExpression) {
        if (indexExpression.isEmpty() || indexExpression.charAt(0) == '<' || indexExpression.startsWith("-<")) {
            // This is date math, but even if it is not, the remote can't start with '<'.
            // Thus, whatever it is, this is definitely not a remote index.
            return false;
        }
        // Note remote index name also can not start with ':'
        return indexExpression.indexOf(RemoteClusterService.REMOTE_CLUSTER_INDEX_SEPARATOR) > 0;
    }

    /**
     * @param indexExpression expects a single index expression at a time (not a csv list of expression)
     * @return cluster alias in the index expression. If none is present, returns RemoteClusterAware.LOCAL_CLUSTER_GROUP_KEY
     */
    public static String parseClusterAlias(String indexExpression) {
        assert indexExpression != null : "Must not pass null indexExpression";
        String[] parts = splitIndexName(indexExpression.trim());
        if (parts[0] == null) {
            return RemoteClusterAware.LOCAL_CLUSTER_GROUP_KEY;
        } else {
            return parts[0];
        }
    }

    /**
     * Split the index name into remote cluster alias and index name.
     * The index expression is assumed to be individual index (no commas) but can contain `-`, wildcards,
     * datemath, remote cluster name and any other syntax permissible in index expression component.
     * There's no guarantee the components actually represent existing remote cluster or index, only
     * rudimentary checks are done on the syntax.
     */
    public static String[] splitIndexName(String indexExpression) {
        if (indexExpression.isEmpty() || indexExpression.charAt(0) == '<' || indexExpression.startsWith("-<")) {
            // This is date math, but even if it is not, the remote can't start with '<'.
            // Thus, whatever it is, this is definitely not a remote index.
            return new String[] { null, indexExpression };
        }
        int i = indexExpression.indexOf(RemoteClusterService.REMOTE_CLUSTER_INDEX_SEPARATOR);
        if (i == 0) {
            throw new IllegalArgumentException("index name [" + indexExpression + "] is invalid because the remote part is empty");
        }
        if (i < 0) {
            return new String[] { null, indexExpression };
        } else {
            return new String[] { indexExpression.substring(0, i), indexExpression.substring(i + 1) };
        }
    }

    /**
     * Groups indices per cluster by splitting remote cluster-alias, index-name pairs on {@link #REMOTE_CLUSTER_INDEX_SEPARATOR}. All
     * indices per cluster are collected as a list in the returned map keyed by the cluster alias. Local indices are grouped under
     * {@link #LOCAL_CLUSTER_GROUP_KEY}. The returned map is mutable.
     *
     * This method supports excluding clusters by using the {@code -cluster:*} index expression.
     * For example, if requestIndices is [blogs, *:blogs, -remote1:*] and *:blogs resolves to "remote1:blogs, remote2:blogs"
     * the map returned by the function will not have the remote1 entry. It will have only {"":blogs, remote2:blogs}.
     * The index for the excluded cluster must be '*' to clarify that the entire cluster should be removed.
     * A wildcard in the "-" excludes notation is also allowed. For example, suppose there are three remote clusters,
     * remote1, remote2, remote3, and this index expression is provided: blogs,rem*:blogs,-rem*1:*. That would successfully
     * remove remote1 from the list of clusters to be included.
     *
     * @param remoteClusterNames the remote cluster names. If a clusterAlias is preceded by a minus sign that cluster will be excluded.
     * @param requestIndices the indices in the search request to filter
     *
     * @return a map of grouped remote and local indices
     */
    protected Map<String, List<String>> groupClusterIndices(Set<String> remoteClusterNames, String[] requestIndices) {
        Map<String, List<String>> perClusterIndices = new HashMap<>();
        Set<String> clustersToRemove = new HashSet<>();
        for (String index : requestIndices) {
            // ensure that `index` is a remote name and not a datemath expression which includes ':' symbol
            // Remote names can not start with '<' so we are assuming that if the first character is '<' then it is a datemath expression.
<<<<<<< HEAD
            boolean isDateMathExpression = (index.charAt(0) == '<' || index.startsWith("-<"));
            int i = index.indexOf(RemoteClusterService.REMOTE_CLUSTER_INDEX_SEPARATOR);
            boolean hasSeparator = i >= 0;
            boolean isSelectorSeparator = hasSeparator && i < index.length() - 1 && index.charAt(i + 1) == ':';
            if (hasSeparator && isDateMathExpression == false && isSelectorSeparator == false) {
=======
            String[] split = splitIndexName(index);
            if (split[0] != null) {
>>>>>>> a9ea432a
                if (isRemoteClusterClientEnabled == false) {
                    assert remoteClusterNames.isEmpty() : remoteClusterNames;
                    throw new IllegalArgumentException("node [" + nodeName + "] does not have the remote cluster client role enabled");
                }
<<<<<<< HEAD
                int startIdx = index.charAt(0) == '-' ? 1 : 0;
                String remoteClusterName = index.substring(startIdx, i);
                List<String> clusters = ClusterNameExpressionResolver.resolveClusterNames(remoteClusterNames, remoteClusterName);
                String indexName = index.substring(i + 1);
                if (startIdx == 1) {
                    Tuple<String, String> indexAndSelector = IndexNameExpressionResolver.splitSelectorExpression(indexName);
                    indexName = indexAndSelector.v1();
                    String selectorString = indexAndSelector.v2();
=======
                String remoteClusterName = split[0];
                String indexName = split[1];
                boolean isNegative = remoteClusterName.startsWith("-");
                List<String> clusters = ClusterNameExpressionResolver.resolveClusterNames(
                    remoteClusterNames,
                    isNegative ? remoteClusterName.substring(1) : remoteClusterName
                );
                if (isNegative) {
>>>>>>> a9ea432a
                    if (indexName.equals("*") == false) {
                        throw new IllegalArgumentException(
                            Strings.format(
                                "To exclude a cluster you must specify the '*' wildcard for " + "the index expression, but found: [%s]",
                                indexName
                            )
                        );
                    }
                    if (selectorString != null && selectorString.equals("*") == false) {
                        throw new IllegalArgumentException(
                            Strings.format(
                                "To exclude a cluster you must specify the '::*' selector or leave it off, but found: [%s]",
                                selectorString
                            )
                        );
                    }
                    clustersToRemove.addAll(clusters);
                } else {
                    for (String clusterName : clusters) {
                        perClusterIndices.computeIfAbsent(clusterName, k -> new ArrayList<>()).add(indexName);
                    }
                }
            } else {
                perClusterIndices.computeIfAbsent(RemoteClusterAware.LOCAL_CLUSTER_GROUP_KEY, k -> new ArrayList<>()).add(index);
            }
        }
        List<String> excludeFailed = new ArrayList<>();
        for (String exclude : clustersToRemove) {
            List<String> removed = perClusterIndices.remove(exclude);
            if (removed == null) {
                excludeFailed.add(exclude);
            }
        }
        if (excludeFailed.size() > 0) {
            String warning = Strings.format(
                "Attempt to exclude cluster%s %s failed as %s not included in the list of clusters to be included: %s. Input: [%s]",
                excludeFailed.size() == 1 ? "" : "s",
                excludeFailed,
                excludeFailed.size() == 1 ? "it is" : "they are",
                perClusterIndices.keySet().stream().map(s -> s.equals("") ? "(local)" : s).collect(Collectors.toList()),
                String.join(",", requestIndices)
            );
            throw new IllegalArgumentException(warning);
        }
        if (clustersToRemove.size() > 0 && perClusterIndices.size() == 0) {
            throw new IllegalArgumentException(
                "The '-' exclusions in the index expression list excludes all indexes. Nothing to search. Input: ["
                    + String.join(",", requestIndices)
                    + "]"
            );
        }
        return perClusterIndices;
    }

    void validateAndUpdateRemoteCluster(String clusterAlias, Settings settings) {
        if (RemoteClusterAware.LOCAL_CLUSTER_GROUP_KEY.equals(clusterAlias)) {
            throw new IllegalArgumentException("remote clusters must not have the empty string as its key");
        }
        updateRemoteCluster(clusterAlias, settings);
    }

    /**
     * Subclasses must implement this to receive information about updated cluster aliases.
     */
    protected abstract void updateRemoteCluster(String clusterAlias, Settings settings);

    /**
     * Registers this instance to listen to updates on the cluster settings.
     */
    public void listenForUpdates(ClusterSettings clusterSettings) {
        List<Setting.AffixSetting<?>> remoteClusterSettings = List.of(
            RemoteClusterService.REMOTE_CLUSTER_COMPRESS,
            RemoteClusterService.REMOTE_CLUSTER_PING_SCHEDULE,
            RemoteConnectionStrategy.REMOTE_CONNECTION_MODE,
            SniffConnectionStrategy.REMOTE_CLUSTERS_PROXY,
            SniffConnectionStrategy.REMOTE_CLUSTER_SEEDS,
            SniffConnectionStrategy.REMOTE_NODE_CONNECTIONS,
            ProxyConnectionStrategy.PROXY_ADDRESS,
            ProxyConnectionStrategy.REMOTE_SOCKET_CONNECTIONS,
            ProxyConnectionStrategy.SERVER_NAME
        );
        clusterSettings.addAffixGroupUpdateConsumer(remoteClusterSettings, this::validateAndUpdateRemoteCluster);
    }

    public static String buildRemoteIndexName(String clusterAlias, String indexName) {
        return clusterAlias == null || LOCAL_CLUSTER_GROUP_KEY.equals(clusterAlias)
            ? indexName
            : clusterAlias + REMOTE_CLUSTER_INDEX_SEPARATOR + indexName;
    }
}<|MERGE_RESOLUTION|>--- conflicted
+++ resolved
@@ -11,6 +11,7 @@
 
 import org.elasticsearch.cluster.metadata.ClusterNameExpressionResolver;
 import org.elasticsearch.cluster.metadata.IndexNameExpressionResolver;
+import org.elasticsearch.cluster.metadata.IndexNameExpressionResolver.SelectorResolver;
 import org.elasticsearch.cluster.node.DiscoveryNode;
 import org.elasticsearch.common.settings.ClusterSettings;
 import org.elasticsearch.common.settings.Setting;
@@ -66,8 +67,11 @@
             // Thus, whatever it is, this is definitely not a remote index.
             return false;
         }
+        int idx = indexExpression.indexOf(RemoteClusterService.REMOTE_CLUSTER_INDEX_SEPARATOR);
+        // Check to make sure the remote cluster separator ':' isn't actually a selector separator '::'
+        boolean isSelector = indexExpression.startsWith(SelectorResolver.SELECTOR_SEPARATOR, idx);
         // Note remote index name also can not start with ':'
-        return indexExpression.indexOf(RemoteClusterService.REMOTE_CLUSTER_INDEX_SEPARATOR) > 0;
+        return idx > 0 && isSelector == false;
     }
 
     /**
@@ -101,7 +105,8 @@
         if (i == 0) {
             throw new IllegalArgumentException("index name [" + indexExpression + "] is invalid because the remote part is empty");
         }
-        if (i < 0) {
+        if (i < 0 || indexExpression.startsWith(SelectorResolver.SELECTOR_SEPARATOR, i)) {
+            // Either no colon present, or the colon was a part of a selector separator (::)
             return new String[] { null, indexExpression };
         } else {
             return new String[] { indexExpression.substring(0, i), indexExpression.substring(i + 1) };
@@ -132,30 +137,12 @@
         for (String index : requestIndices) {
             // ensure that `index` is a remote name and not a datemath expression which includes ':' symbol
             // Remote names can not start with '<' so we are assuming that if the first character is '<' then it is a datemath expression.
-<<<<<<< HEAD
-            boolean isDateMathExpression = (index.charAt(0) == '<' || index.startsWith("-<"));
-            int i = index.indexOf(RemoteClusterService.REMOTE_CLUSTER_INDEX_SEPARATOR);
-            boolean hasSeparator = i >= 0;
-            boolean isSelectorSeparator = hasSeparator && i < index.length() - 1 && index.charAt(i + 1) == ':';
-            if (hasSeparator && isDateMathExpression == false && isSelectorSeparator == false) {
-=======
             String[] split = splitIndexName(index);
             if (split[0] != null) {
->>>>>>> a9ea432a
                 if (isRemoteClusterClientEnabled == false) {
                     assert remoteClusterNames.isEmpty() : remoteClusterNames;
                     throw new IllegalArgumentException("node [" + nodeName + "] does not have the remote cluster client role enabled");
                 }
-<<<<<<< HEAD
-                int startIdx = index.charAt(0) == '-' ? 1 : 0;
-                String remoteClusterName = index.substring(startIdx, i);
-                List<String> clusters = ClusterNameExpressionResolver.resolveClusterNames(remoteClusterNames, remoteClusterName);
-                String indexName = index.substring(i + 1);
-                if (startIdx == 1) {
-                    Tuple<String, String> indexAndSelector = IndexNameExpressionResolver.splitSelectorExpression(indexName);
-                    indexName = indexAndSelector.v1();
-                    String selectorString = indexAndSelector.v2();
-=======
                 String remoteClusterName = split[0];
                 String indexName = split[1];
                 boolean isNegative = remoteClusterName.startsWith("-");
@@ -164,7 +151,9 @@
                     isNegative ? remoteClusterName.substring(1) : remoteClusterName
                 );
                 if (isNegative) {
->>>>>>> a9ea432a
+                    Tuple<String, String> indexAndSelector = IndexNameExpressionResolver.splitSelectorExpression(indexName);
+                    indexName = indexAndSelector.v1();
+                    String selectorString = indexAndSelector.v2();
                     if (indexName.equals("*") == false) {
                         throw new IllegalArgumentException(
                             Strings.format(
