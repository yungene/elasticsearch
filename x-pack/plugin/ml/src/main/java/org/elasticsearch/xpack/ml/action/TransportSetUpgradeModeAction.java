/*
 * Copyright Elasticsearch B.V. and/or licensed to Elasticsearch B.V. under one
 * or more contributor license agreements. Licensed under the Elastic License
 * 2.0; you may not use this file except in compliance with the Elastic License
 * 2.0.
 */
package org.elasticsearch.xpack.ml.action;

import org.apache.logging.log4j.LogManager;
import org.apache.logging.log4j.Logger;
import org.elasticsearch.ElasticsearchException;
import org.elasticsearch.ResourceNotFoundException;
import org.elasticsearch.action.ActionListener;
import org.elasticsearch.action.support.ActionFilters;
import org.elasticsearch.action.support.master.AcknowledgedResponse;
import org.elasticsearch.client.internal.Client;
import org.elasticsearch.client.internal.OriginSettingClient;
import org.elasticsearch.cluster.ClusterState;
import org.elasticsearch.cluster.metadata.IndexNameExpressionResolver;
import org.elasticsearch.cluster.metadata.Metadata;
import org.elasticsearch.cluster.service.ClusterService;
import org.elasticsearch.core.Predicates;
import org.elasticsearch.injection.guice.Inject;
import org.elasticsearch.persistent.PersistentTasksClusterService;
import org.elasticsearch.persistent.PersistentTasksCustomMetadata;
import org.elasticsearch.persistent.PersistentTasksCustomMetadata.PersistentTask;
import org.elasticsearch.persistent.PersistentTasksService;
import org.elasticsearch.tasks.Task;
import org.elasticsearch.threadpool.ThreadPool;
import org.elasticsearch.transport.TransportService;
import org.elasticsearch.xpack.core.action.AbstractTransportSetUpgradeModeAction;
import org.elasticsearch.xpack.core.action.SetUpgradeModeActionRequest;
import org.elasticsearch.xpack.core.ml.MlMetadata;
import org.elasticsearch.xpack.core.ml.MlTasks;
import org.elasticsearch.xpack.core.ml.action.IsolateDatafeedAction;
import org.elasticsearch.xpack.core.ml.action.SetUpgradeModeAction;
import org.elasticsearch.xpack.core.ml.utils.ExceptionsHelper;
import org.elasticsearch.xpack.ml.utils.TypedChainTaskExecutor;

import java.util.Comparator;
import java.util.List;
import java.util.Set;
import java.util.stream.Collectors;

import static org.elasticsearch.ExceptionsHelper.rethrowAndSuppress;
import static org.elasticsearch.xpack.core.ClientHelper.ML_ORIGIN;
import static org.elasticsearch.xpack.core.ml.MlTasks.AWAITING_UPGRADE;
import static org.elasticsearch.xpack.core.ml.MlTasks.DATAFEED_TASK_NAME;
import static org.elasticsearch.xpack.core.ml.MlTasks.DATA_FRAME_ANALYTICS_TASK_NAME;
import static org.elasticsearch.xpack.core.ml.MlTasks.JOB_TASK_NAME;

public class TransportSetUpgradeModeAction extends AbstractTransportSetUpgradeModeAction {

    private static final Set<String> ML_TASK_NAMES = Set.of(JOB_TASK_NAME, DATAFEED_TASK_NAME, DATA_FRAME_ANALYTICS_TASK_NAME);

    private static final Logger logger = LogManager.getLogger(TransportSetUpgradeModeAction.class);
    private final PersistentTasksClusterService persistentTasksClusterService;
    private final PersistentTasksService persistentTasksService;
    private final OriginSettingClient client;

    @Inject
    public TransportSetUpgradeModeAction(
        TransportService transportService,
        ThreadPool threadPool,
        ClusterService clusterService,
        PersistentTasksClusterService persistentTasksClusterService,
        ActionFilters actionFilters,
        IndexNameExpressionResolver indexNameExpressionResolver,
        Client client,
        PersistentTasksService persistentTasksService
    ) {
        super(SetUpgradeModeAction.NAME, "ml", transportService, clusterService, threadPool, actionFilters, indexNameExpressionResolver);
        this.persistentTasksClusterService = persistentTasksClusterService;
        this.client = new OriginSettingClient(client, ML_ORIGIN);
        this.persistentTasksService = persistentTasksService;
    }

    @Override
    protected String featureName() {
        return "ml-set-upgrade-mode";
    }

    @Override
    protected boolean upgradeMode(ClusterState state) {
        return MlMetadata.getMlMetadata(state).isUpgradeMode();
    }

    @Override
    protected ClusterState createUpdatedState(SetUpgradeModeActionRequest request, ClusterState currentState) {
        logger.trace("Executing cluster state update");
        MlMetadata.Builder builder = new MlMetadata.Builder(currentState.metadata().custom(MlMetadata.TYPE));
        builder.isUpgradeMode(request.enabled());
        ClusterState.Builder newState = ClusterState.builder(currentState);
        newState.metadata(Metadata.builder(currentState.getMetadata()).putCustom(MlMetadata.TYPE, builder.build()).build());
        return newState.build();
    }

<<<<<<< HEAD
        ActionListener<AcknowledgedResponse> wrappedListener = ActionListener.wrap(r -> {
            logger.info("Completed upgrade mode request");
            isRunning.set(false);
            listener.onResponse(r);
        }, e -> {
            logger.info("Completed upgrade mode request but with failure", e);
            isRunning.set(false);
            listener.onFailure(e);
        });
        final PersistentTasksCustomMetadata tasksCustomMetadata = state.metadata().getProject().custom(PersistentTasksCustomMetadata.TYPE);
=======
    protected void upgradeModeSuccessfullyChanged(
        Task task,
        SetUpgradeModeActionRequest request,
        ClusterState state,
        ActionListener<AcknowledgedResponse> wrappedListener
    ) {
        final PersistentTasksCustomMetadata tasksCustomMetadata = state.metadata().custom(PersistentTasksCustomMetadata.TYPE);
>>>>>>> 00a1222f

        // <4> We have unassigned the tasks, respond to the listener.
        ActionListener<List<PersistentTask<?>>> unassignPersistentTasksListener = ActionListener.wrap(unassignedPersistentTasks -> {
            // Wait for our tasks to all stop
            client.admin()
                .cluster()
                .prepareListTasks()
                .setActions(ML_TASK_NAMES.stream().map(taskName -> taskName + "[c]").toArray(String[]::new))
                // There is a chance that we failed un-allocating a task due to allocation_id being changed
                // This call will timeout in that case and return an error
                .setWaitForCompletion(true)
                .setTimeout(request.ackTimeout())
                .execute(ActionListener.wrap(r -> {
                    try {
                        // Handle potential node timeouts,
                        // these should be considered failures as tasks as still potentially executing
                        logger.info("Waited for tasks to be unassigned");
                        if (r.getNodeFailures().isEmpty() == false) {
                            logger.info("There were node failures waiting for tasks", r.getNodeFailures().get(0));
                        }
                        rethrowAndSuppress(r.getNodeFailures());
                        wrappedListener.onResponse(AcknowledgedResponse.TRUE);
                    } catch (ElasticsearchException ex) {
                        logger.info("Caught node failures waiting for tasks to be unassigned", ex);
                        wrappedListener.onFailure(ex);
                    }
                }, wrappedListener::onFailure));
        }, wrappedListener::onFailure);

        // <3> After isolating the datafeeds, unassign the tasks
        ActionListener<List<IsolateDatafeedAction.Response>> isolateDatafeedListener = ActionListener.wrap(isolatedDatafeeds -> {
            logger.info("Isolated the datafeeds");
            unassignPersistentTasks(tasksCustomMetadata, unassignPersistentTasksListener);
        }, wrappedListener::onFailure);

        /*
          <2> Handle the cluster response and act accordingly
          <.1>
              If we are enabling the option, we need to isolate the datafeeds so we can unassign the ML Jobs
          </.1>
          <.2>
              If we are disabling the option, we need to wait to make sure all the job, datafeed and analytics tasks no longer have the
              upgrade mode assignment


              We make no guarantees around which tasks will be running again once upgrade_mode is disabled.
              Scenario:
                 * Before `upgrade_mode: true`, there were unassigned tasks because node task assignment was maxed out (tasks A, B)
                 * There were assigned tasks executing fine (tasks C, D)
                 * While `upgrade_mode: true` all are attempting to be re-assigned, but cannot and end up with the AWAITING_UPGRADE reason
                 * `upgrade_mode: false` opens the flood gates, all tasks are still attempting to re-assign
                 * A or B could be re-assigned before either C or D. Thus, previously erred tasks are now executing fine, and previously
                   executing tasks are now unassigned due to resource exhaustion.

              We make no promises which tasks are executing if resources of the cluster are exhausted.
          </.2>
          </2>
         */
<<<<<<< HEAD
        ActionListener<AcknowledgedResponse> clusterStateUpdateListener = ActionListener.wrap(acknowledgedResponse -> {
            // State change was not acknowledged, we either timed out or ran into some exception
            // We should not continue and alert failure to the end user
            if (acknowledgedResponse.isAcknowledged() == false) {
                logger.info("Cluster state update is NOT acknowledged");
                wrappedListener.onFailure(new ElasticsearchTimeoutException("Unknown error occurred while updating cluster state"));
                return;
            }

            // There are no tasks to worry about starting/stopping
            if (tasksCustomMetadata == null || tasksCustomMetadata.tasks().isEmpty()) {
                logger.info("No tasks to worry about after state update");
                wrappedListener.onResponse(AcknowledgedResponse.TRUE);
                return;
            }

            // Did we change from disabled -> enabled?
            if (request.isEnabled()) {
                logger.info("Enabling upgrade mode, must isolate datafeeds");
                isolateDatafeeds(tasksCustomMetadata, isolateDatafeedListener);
            } else {
                logger.info("Disabling upgrade mode, must wait for tasks to not have AWAITING_UPGRADE assignment");
                persistentTasksService.waitForPersistentTasksCondition(
                    // Wait for jobs, datafeeds and analytics not to be "Awaiting upgrade"
                    persistentTasksCustomMetadata -> persistentTasksCustomMetadata.tasks()
                        .stream()
                        .noneMatch(t -> ML_TASK_NAMES.contains(t.getTaskName()) && t.getAssignment().equals(AWAITING_UPGRADE)),
                    request.ackTimeout(),
                    ActionListener.wrap(r -> {
                        logger.info("Done waiting for tasks to be out of AWAITING_UPGRADE");
                        wrappedListener.onResponse(AcknowledgedResponse.TRUE);
                    }, wrappedListener::onFailure)
                );
            }
        }, wrappedListener::onFailure);

        // <1> Change MlMetadata to indicate that upgrade_mode is now enabled
        submitUnbatchedTask("ml-set-upgrade-mode", new AckedClusterStateUpdateTask(request, clusterStateUpdateListener) {

            @Override
            protected AcknowledgedResponse newResponse(boolean acknowledged) {
                logger.trace("Cluster update response built: " + acknowledged);
                return AcknowledgedResponse.of(acknowledged);
            }

            @Override
            public ClusterState execute(ClusterState currentState) throws Exception {
                logger.trace("Executing cluster state update");
                MlMetadata.Builder builder = new MlMetadata.Builder(currentState.metadata().getProject().custom(MlMetadata.TYPE));
                builder.isUpgradeMode(request.isEnabled());
                ClusterState.Builder newState = ClusterState.builder(currentState);
                newState.metadata(Metadata.builder(currentState.getMetadata()).putCustom(MlMetadata.TYPE, builder.build()).build());
                return newState.build();
            }
        });
    }

    @SuppressForbidden(reason = "legacy usage of unbatched task") // TODO add support for batching here
    private void submitUnbatchedTask(@SuppressWarnings("SameParameterValue") String source, ClusterStateUpdateTask task) {
        clusterService.submitUnbatchedStateUpdateTask(source, task);
    }
=======
        if (tasksCustomMetadata == null || tasksCustomMetadata.tasks().isEmpty()) {
            logger.info("No tasks to worry about after state update");
            wrappedListener.onResponse(AcknowledgedResponse.TRUE);
            return;
        }
>>>>>>> 00a1222f

        if (request.enabled()) {
            logger.info("Enabling upgrade mode, must isolate datafeeds");
            isolateDatafeeds(tasksCustomMetadata, isolateDatafeedListener);
        } else {
            logger.info("Disabling upgrade mode, must wait for tasks to not have AWAITING_UPGRADE assignment");
            persistentTasksService.waitForPersistentTasksCondition(
                // Wait for jobs, datafeeds and analytics not to be "Awaiting upgrade"
                persistentTasksCustomMetadata -> persistentTasksCustomMetadata.tasks()
                    .stream()
                    .noneMatch(t -> ML_TASK_NAMES.contains(t.getTaskName()) && t.getAssignment().equals(AWAITING_UPGRADE)),
                request.ackTimeout(),
                ActionListener.wrap(r -> {
                    logger.info("Done waiting for tasks to be out of AWAITING_UPGRADE");
                    wrappedListener.onResponse(AcknowledgedResponse.TRUE);
                }, wrappedListener::onFailure)
            );
        }
    }

    /**
     * Unassigns all Job, Datafeed and Data Frame Analytics tasks.
     * <p>
     * The reason for unassigning both Job and Datafeed is that we want the Datafeed to attempt re-assignment once `upgrade_mode` is
     * disabled.
     * <p>
     * If we do not force an allocation change for the Datafeed tasks, they will never start again, since they were isolated.
     * <p>
     * Datafeed tasks keep the state as `started` and Jobs stay `opened`
     *
     * @param tasksCustomMetadata Current state of persistent tasks
     * @param listener            Alerted when tasks are unassignd
     */
    private void unassignPersistentTasks(
        PersistentTasksCustomMetadata tasksCustomMetadata,
        ActionListener<List<PersistentTask<?>>> listener
    ) {
        List<PersistentTask<?>> mlTasks = tasksCustomMetadata.tasks()
            .stream()
            .filter(persistentTask -> ML_TASK_NAMES.contains(persistentTask.getTaskName()))
            // We want to always have the same ordering of which tasks we un-allocate first.
            // However, the order in which the distributed tasks handle the un-allocation event is not guaranteed.
            .sorted(Comparator.comparing(PersistentTask::getTaskName))
            .toList();

        logger.info(
            "Un-assigning persistent tasks : " + mlTasks.stream().map(PersistentTask::getId).collect(Collectors.joining(", ", "[ ", " ]"))
        );

        TypedChainTaskExecutor<PersistentTask<?>> chainTaskExecutor = new TypedChainTaskExecutor<>(
            executor,
            Predicates.always(),
            // Another process could modify tasks and thus we cannot find them via the allocation_id and name
            // If the task was removed from the node, all is well
            // We handle the case of allocation_id changing later in this transport class by timing out waiting for task completion
            // Consequently, if the exception is ResourceNotFoundException, continue execution; circuit break otherwise.
            ex -> ExceptionsHelper.unwrapCause(ex) instanceof ResourceNotFoundException == false
        );

        for (PersistentTask<?> task : mlTasks) {
            chainTaskExecutor.add(
                chainedTask -> persistentTasksClusterService.unassignPersistentTask(
                    task.getId(),
                    task.getAllocationId(),
                    AWAITING_UPGRADE.getExplanation(),
                    chainedTask
                )
            );
        }
        chainTaskExecutor.execute(listener);
    }

    private void isolateDatafeeds(
        PersistentTasksCustomMetadata tasksCustomMetadata,
        ActionListener<List<IsolateDatafeedAction.Response>> listener
    ) {
        Set<String> datafeedsToIsolate = MlTasks.startedDatafeedIds(tasksCustomMetadata);

        logger.info("Isolating datafeeds: " + datafeedsToIsolate.toString());
        TypedChainTaskExecutor<IsolateDatafeedAction.Response> isolateDatafeedsExecutor = new TypedChainTaskExecutor<>(
            executor,
            Predicates.always(),
            Predicates.always()
        );

        datafeedsToIsolate.forEach(datafeedId -> {
            IsolateDatafeedAction.Request isolationRequest = new IsolateDatafeedAction.Request(datafeedId);
            isolateDatafeedsExecutor.add(
                isolateListener -> client.execute(IsolateDatafeedAction.INSTANCE, isolationRequest, isolateListener)
            );
        });

        isolateDatafeedsExecutor.execute(listener);
    }
}<|MERGE_RESOLUTION|>--- conflicted
+++ resolved
@@ -88,14 +88,51 @@
     @Override
     protected ClusterState createUpdatedState(SetUpgradeModeActionRequest request, ClusterState currentState) {
         logger.trace("Executing cluster state update");
-        MlMetadata.Builder builder = new MlMetadata.Builder(currentState.metadata().custom(MlMetadata.TYPE));
+        MlMetadata.Builder builder = new MlMetadata.Builder(currentState.metadata().getProject().custom(MlMetadata.TYPE));
         builder.isUpgradeMode(request.enabled());
         ClusterState.Builder newState = ClusterState.builder(currentState);
         newState.metadata(Metadata.builder(currentState.getMetadata()).putCustom(MlMetadata.TYPE, builder.build()).build());
         return newState.build();
     }
 
-<<<<<<< HEAD
+    protected void upgradeModeSuccessfullyChanged(
+        Task task,
+        SetUpgradeModeActionRequest request,
+        ClusterState state,
+        ActionListener<AcknowledgedResponse> listener
+    ) {
+
+        // Don't want folks spamming this endpoint while it is in progress, only allow one request to be handled at a time
+        if (isRunning.compareAndSet(false, true) == false) {
+            String msg = "Attempted to set [upgrade_mode] to ["
+                + request.isEnabled()
+                + "] from ["
+                + MlMetadata.getMlMetadata(state).isUpgradeMode()
+                + "] while previous request was processing.";
+            logger.info(msg);
+            Exception detail = new IllegalStateException(msg);
+            listener.onFailure(
+                new ElasticsearchStatusException(
+                    "Cannot change [upgrade_mode]. Previous request is still being processed.",
+                    RestStatus.TOO_MANY_REQUESTS,
+                    detail
+                )
+            );
+            return;
+        }
+
+        // Noop, nothing for us to do, simply return fast to the caller
+        if (request.isEnabled() == MlMetadata.getMlMetadata(state).isUpgradeMode()) {
+            logger.info("Upgrade mode noop");
+            isRunning.set(false);
+            listener.onResponse(AcknowledgedResponse.TRUE);
+            return;
+        }
+
+        logger.info(
+            "Starting to set [upgrade_mode] to [" + request.isEnabled() + "] from [" + MlMetadata.getMlMetadata(state).isUpgradeMode() + "]"
+        );
+
         ActionListener<AcknowledgedResponse> wrappedListener = ActionListener.wrap(r -> {
             logger.info("Completed upgrade mode request");
             isRunning.set(false);
@@ -106,15 +143,6 @@
             listener.onFailure(e);
         });
         final PersistentTasksCustomMetadata tasksCustomMetadata = state.metadata().getProject().custom(PersistentTasksCustomMetadata.TYPE);
-=======
-    protected void upgradeModeSuccessfullyChanged(
-        Task task,
-        SetUpgradeModeActionRequest request,
-        ClusterState state,
-        ActionListener<AcknowledgedResponse> wrappedListener
-    ) {
-        final PersistentTasksCustomMetadata tasksCustomMetadata = state.metadata().custom(PersistentTasksCustomMetadata.TYPE);
->>>>>>> 00a1222f
 
         // <4> We have unassigned the tasks, respond to the listener.
         ActionListener<List<PersistentTask<?>>> unassignPersistentTasksListener = ActionListener.wrap(unassignedPersistentTasks -> {
@@ -173,75 +201,11 @@
           </.2>
           </2>
          */
-<<<<<<< HEAD
-        ActionListener<AcknowledgedResponse> clusterStateUpdateListener = ActionListener.wrap(acknowledgedResponse -> {
-            // State change was not acknowledged, we either timed out or ran into some exception
-            // We should not continue and alert failure to the end user
-            if (acknowledgedResponse.isAcknowledged() == false) {
-                logger.info("Cluster state update is NOT acknowledged");
-                wrappedListener.onFailure(new ElasticsearchTimeoutException("Unknown error occurred while updating cluster state"));
-                return;
-            }
-
-            // There are no tasks to worry about starting/stopping
-            if (tasksCustomMetadata == null || tasksCustomMetadata.tasks().isEmpty()) {
-                logger.info("No tasks to worry about after state update");
-                wrappedListener.onResponse(AcknowledgedResponse.TRUE);
-                return;
-            }
-
-            // Did we change from disabled -> enabled?
-            if (request.isEnabled()) {
-                logger.info("Enabling upgrade mode, must isolate datafeeds");
-                isolateDatafeeds(tasksCustomMetadata, isolateDatafeedListener);
-            } else {
-                logger.info("Disabling upgrade mode, must wait for tasks to not have AWAITING_UPGRADE assignment");
-                persistentTasksService.waitForPersistentTasksCondition(
-                    // Wait for jobs, datafeeds and analytics not to be "Awaiting upgrade"
-                    persistentTasksCustomMetadata -> persistentTasksCustomMetadata.tasks()
-                        .stream()
-                        .noneMatch(t -> ML_TASK_NAMES.contains(t.getTaskName()) && t.getAssignment().equals(AWAITING_UPGRADE)),
-                    request.ackTimeout(),
-                    ActionListener.wrap(r -> {
-                        logger.info("Done waiting for tasks to be out of AWAITING_UPGRADE");
-                        wrappedListener.onResponse(AcknowledgedResponse.TRUE);
-                    }, wrappedListener::onFailure)
-                );
-            }
-        }, wrappedListener::onFailure);
-
-        // <1> Change MlMetadata to indicate that upgrade_mode is now enabled
-        submitUnbatchedTask("ml-set-upgrade-mode", new AckedClusterStateUpdateTask(request, clusterStateUpdateListener) {
-
-            @Override
-            protected AcknowledgedResponse newResponse(boolean acknowledged) {
-                logger.trace("Cluster update response built: " + acknowledged);
-                return AcknowledgedResponse.of(acknowledged);
-            }
-
-            @Override
-            public ClusterState execute(ClusterState currentState) throws Exception {
-                logger.trace("Executing cluster state update");
-                MlMetadata.Builder builder = new MlMetadata.Builder(currentState.metadata().getProject().custom(MlMetadata.TYPE));
-                builder.isUpgradeMode(request.isEnabled());
-                ClusterState.Builder newState = ClusterState.builder(currentState);
-                newState.metadata(Metadata.builder(currentState.getMetadata()).putCustom(MlMetadata.TYPE, builder.build()).build());
-                return newState.build();
-            }
-        });
-    }
-
-    @SuppressForbidden(reason = "legacy usage of unbatched task") // TODO add support for batching here
-    private void submitUnbatchedTask(@SuppressWarnings("SameParameterValue") String source, ClusterStateUpdateTask task) {
-        clusterService.submitUnbatchedStateUpdateTask(source, task);
-    }
-=======
         if (tasksCustomMetadata == null || tasksCustomMetadata.tasks().isEmpty()) {
             logger.info("No tasks to worry about after state update");
             wrappedListener.onResponse(AcknowledgedResponse.TRUE);
             return;
         }
->>>>>>> 00a1222f
 
         if (request.enabled()) {
             logger.info("Enabling upgrade mode, must isolate datafeeds");
