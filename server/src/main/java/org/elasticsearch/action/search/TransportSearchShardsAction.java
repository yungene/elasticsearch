--- conflicted
+++ resolved
@@ -128,15 +128,10 @@
             searchService.getRewriteContext(timeProvider::absoluteStartMillis, resolvedIndices, null),
             listener.delegateFailureAndWrap((delegate, searchRequest) -> {
                 Index[] concreteIndices = resolvedIndices.getConcreteLocalIndices();
-<<<<<<< HEAD
-                final Set<IndexNameExpressionResolver.ResolvedExpression> indicesAndAliases = indexNameExpressionResolver
-                    .resolveExpressions(clusterState, searchRequest.indices());
-=======
                 final Set<ResolvedExpression> indicesAndAliases = indexNameExpressionResolver.resolveExpressions(
                     clusterState,
                     searchRequest.indices()
                 );
->>>>>>> d102659d
                 final Map<String, AliasFilter> aliasFilters = transportSearchAction.buildIndexAliasFilters(
                     clusterState,
                     indicesAndAliases,
